'''
Main objects for working with electrophysiology data
'''

import os
import numpy as np
import pandas as pd
from jaratoolbox import loadopenephys
from jaratoolbox import loadbehavior
from jaratoolbox import settings

# Define the event channel mapping for each paradigm. For each paradigm, you
# should include a dict like this: {eventName:intanEventChannel}
# where intanEventChannel is the digital input channel that your event TTL is connected to
CHANNELMAPS = {'am_tuning_curve': {'stim':0, 'trialStart':1, 'laser':2, 'soundDetector':5},
               'bandwidth_am':{'stim':0, 'trialStart':1, 'laser':2, 'soundDetector':5},
<<<<<<< HEAD
=======
               'laser_tuning_curve':{'stim':0, 'trialStart':1, 'laser':2},
>>>>>>> 43420738
               '2afc':{'stim':0, 'trialStart':1}}

class Cell(object):
    def __init__(self, dbRow):
        '''
        Things to check at the end:
        * When looping through cells, make sure that nothing is preserved from iteration to the next
        Args:
            dbRow (pandas.core.series.Series): A row from a dataframe. Must contain at least:
            * sessionType
        '''
        if not isinstance(dbRow, pd.core.series.Series):
            raise TypeError('This object must be initialized with a pandas Series object.')
        self.dbRow = dbRow

        # We use these variables many times to load data
        # Date and depth are not really used to load the data
        self.subject = dbRow['subject']
        self.tetrode = dbRow['tetrode']
        self.cluster = dbRow['cluster']
        self.ephysBaseDir = os.path.join(settings.EPHYS_PATH, self.subject)

    def load(self, sessiontype):
        '''
        Load the spikes, events, and behavior data for a single session. Loads the LAST recorded
        session of the type that was recorded from the cell.
        Args:
            sessiontype (str): the type of session to load data for.
        Returns:
            ephysData (list): Spiketimes (array), samples (array) and events (dict)
            behavData (jaratoolbox.loadbehavior.BehaviorData): Behavior data dict
        '''
        sessionInds = self.get_session_inds(sessiontype)
        sessionIndToUse = sessionInds[-1] #NOTE: Taking the last session of this type!
        ephysData, behavData = self.load_by_index(sessionIndToUse)
        return ephysData, behavData

    def get_session_inds(self, sessiontype):
        '''
        Get the indices of sessions of a particular sessiontype that were recorded for the cell.
        Args:
            sessiontype (str): The type of session to look for (as written in the inforec file)
        Returns:
            sessionInds (list): List of the indices for this session type
        '''
        sessionInds = [i for i, st in enumerate(self.dbRow['sessionType']) if st==sessiontype]
        return sessionInds

    def load_by_index(self, sessionInd):
        '''
        Load both ephys and behavior data for a session using the absolute index in the list of sessions for the cell.
        Args:
            sessionInd (int): The index of the session in the list of sessions recorded for the cell.
        Returns:
            ephysData (list): Spiketimes (array), samples (array) and events (dict)
            behavData (jaratoolbox.loadbehavior.BehaviorData): Behavior data dict
        '''
        ephysData = self.load_ephys_by_index(sessionInd)
        behavData = self.load_behavior_by_index(sessionInd)
        return ephysData, behavData

    def load_ephys_by_index(self, sessionInd):
        '''
        Load the ephys data for a session using the absolute index in the list of sessions for the cell.
        Args:
            sessionInd (int): The index of the session in the list of sessions recorded for the cell.
        Returns:
            ephysData (list): Spiketimes (array), samples (array) and events (dict)
        '''
        #Load the spikes and events
        spikesFilename, eventsFilename = self.get_ephys_filename(sessionInd)
        eventData = loadopenephys.Events(eventsFilename)
        spikeData = loadopenephys.DataSpikes(spikesFilename)
        if spikeData.timestamps is not None:
            clustersDir = os.path.join(self.ephysBaseDir, '{}_{}_kk'.format(self.dbRow['date'],
                                                                            self.dbRow['ephysTime'][sessionInd]))
            clustersFile = os.path.join(clustersDir,'Tetrode{}.clu.1'.format(self.tetrode))
            spikeData.set_clusters(clustersFile)
            spikeData.samples = spikeData.samples[spikeData.clusters==self.cluster]
            spikeData.timestamps = spikeData.timestamps[spikeData.clusters==self.cluster]
            spikeData = loadopenephys.convert_openephys(spikeData)
        else:
            raise ValueError('File {} contains no spikes.'.format(spikesFilename))
        eventData = loadopenephys.convert_openephys(eventData)
        #Choose channel map based on paradigm
        paradigm = self.dbRow['paradigm'][sessionInd]
        channelMap = CHANNELMAPS[paradigm]
        eventDict = {}
        for channelType, channelID in channelMap.iteritems():
            thisChannelOn = eventData.get_event_onset_times(eventID=1, eventChannel=channelID)
            thisChannelOff = eventData.get_event_onset_times(eventID=0, eventChannel=channelID)
            eventDict.update({'{}On'.format(channelType):thisChannelOn,
                              '{}Off'.format(channelType):thisChannelOff})
        ephysData = {'spikeTimes':spikeData.timestamps,
                     'samples':spikeData.samples,
                     'events':eventDict}
        return ephysData

    def get_ephys_filename(self, sessionInd):
        '''
        Return the full path for the .spikes and .events files for a session.
        Args:
            sessionInd (int): The index of the session in the list of sessions recorded for the cell.
        Returns:
            spikesFilename (str): Full path to the .spikes file
            eventsFilename (str): Full path to the .events file
        '''
        ephysTime = self.dbRow['ephysTime'][sessionInd]
        ephysSessionFolder = '{}_{}'.format(self.dbRow['date'], ephysTime)
        eventsFilename = os.path.join(self.ephysBaseDir, ephysSessionFolder,
                                     'all_channels.events')
        spikesFilename = os.path.join(self.ephysBaseDir, ephysSessionFolder,
                                      'Tetrode{}.spikes'.format(self.tetrode))
        return spikesFilename, eventsFilename

    def load_behavior_by_index(self, sessionInd):
        '''
        Load the behavior data for a session using the absolute index in the list of sessions for the cell.
        Args:
            sessionInd (int): The index of the session in the list of sessions recorded for the cell.
        Returns:
            behavData (jaratoolbox.loadbehavior.BehaviorData): Behavior data dict

        To implement in the future:
        * Allow use of different readmode for loading partial data
        * Allow use of different loading class for paradigms like FlexCategBehaviorData
        '''
        #Load the behavior data
        if self.dbRow['behavSuffix'][sessionInd] is not None:
            dateStr = ''.join(self.dbRow['date'].split('-'))
            fullSessionStr = '{}{}'.format(dateStr, self.dbRow['behavSuffix'][sessionInd])
            behavDataFilePath = loadbehavior.path_to_behavior_data(self.subject,
                                                                self.dbRow['paradigm'][sessionInd],
                                                                fullSessionStr)
            bdata = loadbehavior.BehaviorData(behavDataFilePath,readmode='full')
        else:
            bdata = None
        return bdata<|MERGE_RESOLUTION|>--- conflicted
+++ resolved
@@ -14,10 +14,7 @@
 # where intanEventChannel is the digital input channel that your event TTL is connected to
 CHANNELMAPS = {'am_tuning_curve': {'stim':0, 'trialStart':1, 'laser':2, 'soundDetector':5},
                'bandwidth_am':{'stim':0, 'trialStart':1, 'laser':2, 'soundDetector':5},
-<<<<<<< HEAD
-=======
                'laser_tuning_curve':{'stim':0, 'trialStart':1, 'laser':2},
->>>>>>> 43420738
                '2afc':{'stim':0, 'trialStart':1}}
 
 class Cell(object):
