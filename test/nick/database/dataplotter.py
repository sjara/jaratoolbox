--- conflicted
+++ resolved
@@ -144,11 +144,7 @@
                      secondSortArray, #Should be frequency in F/I TC (X Axis)
                      firstSortLabels=None,
                      secondSortLabels=None,
-<<<<<<< HEAD
                      xlabel=None,
-=======
-                     xlabel=None, #FIXME: Does not seem to be working. Is it necessary at all?
->>>>>>> 2cf7e3f1
                      ylabel=None,
                      plotTitle=None,
                      flipFirstAxis=True, #Useful for making the highest intensity plot on top
