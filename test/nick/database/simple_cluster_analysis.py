from jaratoolbox.test.nick.database import dataloader
reload(dataloader)

from jaratoolbox.test.nick.database import cellDB
reload(cellDB)

from jaratoolbox.test.nick.database import dataplotter
reload(dataplotter)
from jaratoolbox import spikesorting
from jaratoolbox.test.nick import clustercutting
reload(clustercutting)

from pylab import *


loader = dataloader.DataLoader('offline', experimenter='nick')

dbFn = '/home/nick/data/database/nick_thalamus_cells.json'
db = cellDB.CellDB()
db.load_from_json(dbFn)


c = db[0]
spikeData, eventData, behavData = loader.get_cluster_data(c, 'tc_heatmap')

spikeTimes = spikeData.timestamps
eventOnsetTimes = loader.get_event_onset_times(eventData)

figure()
dataplotter.two_axis_heatmap(spikeTimes, eventOnsetTimes, behavData['currentIntensity'], behavData['currentFreq'])
title('All Spikes')
show()

# figure()
# spikesorting.plot_waveforms(spikeData.samples)
# title('all spikes')

# figure()
# dataplotter.plot_raster(spikeTimes, eventOnsetTimes)
# show()

fet = spikesorting.calculate_features(spikeData.samples, ['peak', 'valley', 'energy'])
# fet = spikesorting.calculate_features(spikeData.samples, ['peak'])
<<<<<<< HEAD

cw = clustercutting.AdvancedClusterCutter(spikeData.samples)

cont = raw_input("Press enter to continue")
while cont != '':
    cont = raw_input("Press enter to continue")

    
figure()
dataplotter.two_axis_heatmap(spikeTimes[cw.inCluster], eventOnsetTimes, behavData['currentIntensity'], behavData['currentFreq'])
title('Selected Spikes')
show()

    
=======

cw = clustercutting.ClusterCutter(fet)

cont = raw_input("Press enter to continue")

while cont != '':
    cont = raw_input("Press enter to continue")

print "{} out of {} spikes still in cluster".format(sum(cw.inCluster), len(spikeData.samples))
>>>>>>> 2cf7e3f1
<|MERGE_RESOLUTION|>--- conflicted
+++ resolved
@@ -41,7 +41,6 @@
 
 fet = spikesorting.calculate_features(spikeData.samples, ['peak', 'valley', 'energy'])
 # fet = spikesorting.calculate_features(spikeData.samples, ['peak'])
-<<<<<<< HEAD
 
 cw = clustercutting.AdvancedClusterCutter(spikeData.samples)
 
@@ -55,15 +54,4 @@
 title('Selected Spikes')
 show()
 
-    
-=======
-
-cw = clustercutting.ClusterCutter(fet)
-
-cont = raw_input("Press enter to continue")
-
-while cont != '':
-    cont = raw_input("Press enter to continue")
-
-print "{} out of {} spikes still in cluster".format(sum(cw.inCluster), len(spikeData.samples))
->>>>>>> 2cf7e3f1
+    