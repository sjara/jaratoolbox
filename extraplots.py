"""
Additional function for modifying plots.
"""


import matplotlib.pyplot as plt
import numpy as np
import os


def boxoff(ax, keep='left', yaxis=True):
    """
    Hide axis lines, except left and bottom.
    You can specify which axes to keep: 'left' (default), 'right', 'none'.
    """
    ax.spines['top'].set_visible(False)
    xtlines = ax.get_xticklines()
    ytlines = ax.get_yticklines()
    if keep == 'left':
        ax.spines['right'].set_visible(False)
    elif keep == 'right':
        ax.spines['left'].set_visible(False)
    elif keep == 'none':
        ax.spines['right'].set_visible(False)
        ax.spines['left'].set_visible(False)
        ax.spines['bottom'].set_visible(False)
        for t in xtlines+ytlines:
            t.set_visible(False)
    for t in xtlines[1::2]+ytlines[1::2]:
        t.set_visible(False)
    if not yaxis:
        ax.spines['left'].set_visible(False)
        ax.spines['right'].set_visible(False)
        ytlines = ax.get_yticklines()
        for t in ytlines:
            t.set_visible(False)


def adjust_pos(ax, modifier):
    """
    THIS METHOD IS NOT FINISHED.

    Adjust the position of axes.
    modifier is a list of 4 elements (left, bottom, width, height) to add to the original position
    """
    axPos = ax.get_position()
    xVals = np.array([axPos.xmin+modifier[0],
                      axPos.xmax+modifier[0]])
    yVals = np.array([axPos.ymin+modifier[1],
                      axPos.ymax+modifier[3]])
    axPos.update_from_data(xVals, yVals)
    ax.set_position(axPos)


def set_axes_color(ax, axColor):
    """
    Change the color of axes, ticks and labels.
    """
    import matplotlib
    for child in ax.get_children():
        if isinstance(child, matplotlib.axis.XAxis) or isinstance(child, matplotlib.axis.YAxis):
            for gchild in child.get_children():
                try:
                    gchild.set_color(axColor)
                except AttributeError:
                    for ggchild in gchild.get_children():
                        ggchild.set_color(axColor)
        if isinstance(child, matplotlib.spines.Spine):
            child.set_color(axColor)


def set_ticks_fontsize(ax, fontSize):
    """
    Set fontsize of axis tick labels
    """
    plt.setp(ax.get_xticklabels(), fontsize=fontSize)
    plt.setp(ax.get_yticklabels(), fontsize=fontSize)


def trials_each_cond_inds(trialsEachCond, nTrials):
    """
    Create trialsEachCond as a list of indexes with trials for each condition.
    """
    if isinstance(trialsEachCond,np.ndarray):
        # -- Convert boolean matrix to list of trial indexes --
        trialsEachCond = [np.flatnonzero(trialsEachCond[:, ind]) for ind in range(trialsEachCond.shape[1])]
    if trialsEachCond==[]:
        nCond=1
        # trialsEachCond = [np.arange(indexLimitsEachTrial.shape[1])]
        trialsEachCond = [np.arange(nTrials)]
    else:
        nCond = len(trialsEachCond)
    nTrialsEachCond = [len(x) for x in trialsEachCond]
    return trialsEachCond, nTrialsEachCond, nCond


def raster_plot(spikeTimesFromEventOnset, indexLimitsEachTrial, timeRange, trialsEachCond=[],
                colorEachCond=None, fillWidth=None, labels=None):
    """
    Plot spikes raster plot grouped by condition
    Returns (pRaster,hcond,zline)
    First trial is plotted at y=0

    trialsEachCond can be a list of lists of indexes, or a boolean array of shape [nTrials,nConditions]
    """
    nTrials = len(indexLimitsEachTrial[0])
    (trialsEachCond, nTrialsEachCond, nCond) = trials_each_cond_inds(trialsEachCond, nTrials)

    if colorEachCond is None:
        colorEachCond = ['0.5', '0.75']*int(np.ceil(nCond/2.0))

    if fillWidth is None:
        fillWidth = 0.05*np.diff(timeRange)

    nSpikesEachTrial = np.diff(indexLimitsEachTrial, axis=0)[0]
    nSpikesEachTrial = nSpikesEachTrial*(nSpikesEachTrial > 0)  # Some are negative
    trialIndexEachCond = []
    spikeTimesEachCond = []
    for indcond, trialsThisCond in enumerate(trialsEachCond):
        spikeTimesThisCond = np.empty(0, dtype='float64')
        trialIndexThisCond = np.empty(0, dtype='int')
        for indtrial, thisTrial in enumerate(trialsThisCond):
            indsThisTrial = slice(indexLimitsEachTrial[0, thisTrial],
                                  indexLimitsEachTrial[1, thisTrial])
            spikeTimesThisCond = np.concatenate((spikeTimesThisCond,
                                                 spikeTimesFromEventOnset[indsThisTrial]))
            trialIndexThisCond = np.concatenate((trialIndexThisCond,
                                                 np.repeat(indtrial, nSpikesEachTrial[thisTrial])))
        trialIndexEachCond.append(np.copy(trialIndexThisCond))
        spikeTimesEachCond.append(np.copy(spikeTimesThisCond))

    xpos = timeRange[0]+np.array([0, fillWidth, fillWidth, 0])
    lastTrialEachCond = np.cumsum(nTrialsEachCond)
    firstTrialEachCond = np.r_[0, lastTrialEachCond[:-1]]

    hcond=[]
    pRaster = []
    ax = plt.gca()
    zline = plt.axvline(0, color='0.75', zorder=-10)
    plt.hold(True)  # As of matplotlib 2.0, plt.hold is unecessary and was completely removed as axes are held until specified not to be

    for indcond in range(nCond):
        pRasterOne, = plt.plot(spikeTimesEachCond[indcond],
                            trialIndexEachCond[indcond]+firstTrialEachCond[indcond], '.k',
                            rasterized=True)
        pRaster.append(pRasterOne)
        ypos = np.array([firstTrialEachCond[indcond],firstTrialEachCond[indcond],
                         lastTrialEachCond[indcond],lastTrialEachCond[indcond]])-0.5
        hcond.extend(plt.fill(xpos,ypos,ec='none',fc=colorEachCond[indcond]))
        hcond.extend(plt.fill(xpos+np.diff(timeRange)-fillWidth, ypos, ec='none',
                              fc=colorEachCond[indcond]))
    plt.hold(False)  # As of matplotlib 2.0, plt.hold is unecessary and was completely removed as axes are held until specified not to be

    plt.xlim(timeRange)
    plt.ylim(-0.5,lastTrialEachCond[-1]-0.5)

    if labels is not None:
        labelsPos = (lastTrialEachCond+firstTrialEachCond)/2.0 -0.5
        ax.set_yticks(labelsPos)
        ax.set_yticklabels(labels)

    return pRaster,hcond,zline


def plot_psth(spikeCountMat, smoothWinSize, binsStartTime, trialsEachCond=[],
              colorEachCond=None, linestyle=None, linewidth=3, downsamplefactor=1):
    """
    TODO:
    - Check if the windowing is non-causal
    - Check the units of the vertical axis (is it spikes/sec?)
    """

    # from scipy.signal import hanning
    # winShape = hanning(smoothWinSize) # Hanning
    # winShape = np.ones(smoothWinSize) # Square (non-causal)
    winShape = np.concatenate((np.zeros(smoothWinSize), np.ones(smoothWinSize)))  # Square (causal)
    winShape = winShape/np.sum(winShape)

    nTrials = spikeCountMat.shape[0]
    (trialsEachCond, nTrialsEachCond, nCond) = trials_each_cond_inds(trialsEachCond, nTrials)

    if colorEachCond is None:
        colorEachCond = ['0.5']*nCond
    if linestyle is None:
        linestyle = ['-']*nCond
    pPSTH = []
    for indc in range(nCond):
        thisCondCounts = spikeCountMat[trialsEachCond[indc], :]
        thisPSTH = np.mean(thisCondCounts, axis=0)
        smoothPSTH = np.convolve(thisPSTH, winShape, mode='same')
        sSlice = slice(0, len(smoothPSTH),downsamplefactor)
        ph, = plt.plot(binsStartTime[sSlice],smoothPSTH[sSlice], ls=linestyle[indc])
        pPSTH.append(ph)
        pPSTH[-1].set_linewidth(linewidth)
        pPSTH[-1].set_color(colorEachCond[indc])
        # plt.hold(True) # As of matplotlib 2.0, plt.hold is unecessary and was completely removed as axes are held until specified not to be
    return pPSTH


def plot_psychometric(possibleValues, fractionHitsEachValue, ciHitsEachValue=None, xTicks=None,
                      xTickPeriod=1000, xscale='log'):
    if ciHitsEachValue is not None:
        upperWhisker = ciHitsEachValue[1, :]-fractionHitsEachValue
        lowerWhisker = fractionHitsEachValue-ciHitsEachValue[0, :]
        (pline, pcaps, pbars) = plt.errorbar(possibleValues, 100*fractionHitsEachValue,
                                             yerr=[100*lowerWhisker, 100*upperWhisker], color='k')
    else:
        pline = plt.plot(possibleValues, 100*fractionHitsEachValue, 'k')
        pcaps = None
        pbars = None
    pdots = plt.plot(possibleValues, 100*fractionHitsEachValue, 'o', mec='none', mfc='k', ms=8)
    plt.setp(pline, lw=2)
    plt.axhline(y=50, color='0.5', ls='--')
    ax = plt.gca()
    ax.set_xscale(xscale)
    if xTicks is None:
        xTicks = [possibleValues[0], possibleValues[-1]]
    ax.set_xticks(xTicks)
    ax.set_xticks(np.arange(possibleValues[0], possibleValues[-1], xTickPeriod), minor=True)
    from matplotlib.ticker import ScalarFormatter
    for axis in [ax.xaxis, ax.yaxis]:
        axis.set_major_formatter(ScalarFormatter())

    plt.ylim([0, 100])
    if xscale == 'log':
        plt.xlim([possibleValues[0]/1.2, possibleValues[-1]*1.2])
    elif xscale == 'linear':
        valRange = possibleValues[-1]-possibleValues[0]
        plt.xlim([possibleValues[0]-0.1*valRange, possibleValues[-1]+0.1*valRange])
    # plt.xlabel('Frequency (kHz)')
    # plt.ylabel('Rightward trials (%)')
    return pline, pcaps, pbars, pdots


def plot_psychometric_fit(xValues, nTrials, nHits, curveParams=[], color='k'):
    """
    Plot average performance for each value and fitted curve.
    """
    import extrastats
    solidXvalues = np.flatnonzero((nTrials/sum(nTrials).astype(float))>(1.0/len(nTrials)))
    yValues = nHits.astype(float)/nTrials
    xRange = xValues[-1]-xValues[1]
    hfit = []
    if len(curveParams):
        fitxval = np.linspace(xValues[0]-0.1*xRange, xValues[-1]+0.1*xRange, 40)
        fityval = extrastats.psychfun(fitxval, *curveParams)
        hfit = plt.plot(fitxval, 100*fityval, '-', linewidth=2, color=color)
        plt.hold(True)
    hp = []
    for ind in range(len(xValues)):
        htemp, = plt.plot(xValues[ind], 100*yValues[ind], 'o', mfc=color)
        hp.append(htemp)
        plt.hold(True)
    plt.setp(hp, mec=color, mfc='w', mew=2, markersize=6)
    for solid in solidXvalues:
        plt.setp(hp[solid], mfc=color, markersize=8)
    # ylim([-0.1,1.1])
    plt.ylim([-10, 110])
    # hline = axhline(0.5)
    # setp(hline,linestyle=':',color='k')
    return hp, hfit


def set_log_ticks(ax, tickValues, axis='x'):
    tickLogValues = np.log10(tickValues)
    tickLabels = ['%d' % (1e-3*xt) for xt in tickValues]
    if axis == 'x':
        ax.set_xticks(tickLogValues)
        ax.set_xticklabels(tickLabels)
    else:
        ax.set_yticks(tickLogValues)
        ax.set_yticklabels(tickLabels)


def scalebar(xpos, ypos, width, height, xstring, ystring, fontsize=10):
    """Show scale bars with labels"""
    pbar = plt.plot([xpos, xpos, xpos+width], [ypos+height, ypos, ypos], 'k', lw=2, clip_on=False)
    xstring = plt.text(xpos+0.5*width, ypos-0.15*height, xstring,
                       va='top', ha='center', fontsize=fontsize, clip_on=False)
    ystring = plt.text(xpos-0.15*width, ypos+0.5*height, ystring, rotation=90,
                       va='center', ha='right', fontsize=fontsize, clip_on=False)
    return pbar, xstring, ystring


def significance_stars(xRange, yPos, yLength, color='k', starMarker='*', starSize=8, starString=None, gapFactor=0.1):
    """
    xRange: 2-element list or array with x values for horizontal extent of line.
    yPos: scalar indicating vertical position of line.
    yLength: scalar indicating length of vertical ticks
    starMarker: the marker type to use (e.g., '*' or '+')
    starString: if defined, use this string instead of a marker. In this case fontsize=starSize
    """
    nStars=1  # I haven't implemented plotting more than one star.
    plt.hold(True)  # FIXME: Use holdState
    xGap = gapFactor*nStars
    xVals = [xRange[0], xRange[0],
             np.mean(xRange)-xGap*np.diff(xRange), np.nan,
             np.mean(xRange)+xGap*np.diff(xRange),
             xRange[1], xRange[1]]
    yVals = [yPos-yLength, yPos, yPos, np.nan, yPos, yPos, yPos-yLength]
    hlines, = plt.plot(xVals, yVals, color=color)
    hlines.set_clip_on(False)
    xPosStar = []  # FINISH THIS! IT DOES NOT WORK WITH nStars>1
    starsXvals = np.mean(xRange)
    if starString is None:
        hs, = plt.plot(starsXvals, np.tile(yPos, nStars),
                       starMarker, mfc=color, mec='None', clip_on=False)
        hs.set_markersize(starSize)
    else:
        hs = plt.text(starsXvals, yPos, starString, fontsize=starSize,
                      va='center', ha='center', color=color, clip_on=False)
    plt.hold(False)
    return [hs, hlines]


def new_significance_stars(xRange, yPos, yLength, color='k', starMarker='*', fontSize=10, gapFactor=0.1, ax=None):
    """
    xRange: 2-element list or array with x values for horizontal extent of line.
    yPos: scalar indicating vertical position of line.
    yLength: scalar indicating length of vertical ticks
    starMarker (str): The string to use for the 'star'. Can be '*', or 'n.s.'
    """
    if ax == None:
        ax = plt.gca()
    nStars = 1  # I haven't implemented plotting more than one star.
    plt.hold(True)  # FIXME: Use holdState
    xGap = gapFactor*nStars
    xVals = [xRange[0], xRange[0],
             np.mean(xRange)-xGap*np.diff(xRange), np.nan,
             np.mean(xRange)+xGap*np.diff(xRange),
             xRange[1], xRange[1]]
    yVals = [yPos-yLength, yPos, yPos, np.nan, yPos, yPos, yPos-yLength]
    hlines, = ax.plot(xVals, yVals, color=color)
    hlines.set_clip_on(False)
    xPosStar = []  # FINISH THIS! IT DOES NOT WORK WITH nStars>1
    starsXvals = np.mean(xRange)

    # hs, = plt.plot(starsXvals,np.tile(yPos,nStars),
    #                starMarker,mfc=color, mec='None')
    ax.text(starsXvals, yPos, starMarker, fontsize=fontSize, va='center', ha='center', clip_on=False)
    plt.hold(False)


def spread_plot(xVal, yVals, spacing):
    """
    Plot at one x position samples that are quantized in y, by spreading dots equally.
    """
    uniqueY = np.unique(yVals)
    allMarkers = []
    for oneY in uniqueY:
        nVals = np.sum(yVals == oneY)
        possibleOffsets = spacing * np.arange(-nVals/2.0+0.5, nVals/2.0, 1)
        xOffset = possibleOffsets[:nVals]
        hp, = plt.plot(np.tile(xVal, nVals)+xOffset, np.tile(oneY, nVals), 'o', mfc='none')
        allMarkers.append(hp)
    return allMarkers


def breakaxis(xpos, ypos, width, height, gap=0.25):
    plt.hold(1)
    xvals = np.array([xpos-width/2.0,xpos+width/2.0])
    yvals = np.array([ypos-height/2.0, ypos+height/2.0])
    # plt.plot([xpos-0.25*width, xpos+0.25*width], [ypos,ypos], color='r', lw=4, clip_on=False, zorder=0)
    plt.plot(xvals-gap*width, yvals, color='k', clip_on=False)
    plt.plot(xvals+gap*width, yvals, color='k', clip_on=False)


<<<<<<< HEAD
def save_figure(filename, fileformat, figsize, outputDir='./'):
=======

def save_figure(filename, fileformat, figsize, outputDir='./', facecolor='none'):
>>>>>>> e9c891df
    plt.gcf().set_size_inches(figsize)
    figName = filename+'.{0}'.format(fileformat)
    fullName = os.path.join(outputDir, figName)
    plt.gcf().set_frameon(False)
<<<<<<< HEAD
    plt.savefig(fullName, format=fileformat, facecolor='none')
=======
    plt.savefig(fullName, format=fileformat, facecolor=facecolor)
>>>>>>> e9c891df
    plt.gcf().set_frameon(True)
    print('Figure saved to {0}'.format(fullName))


class FlipThrough(object):
    def __init__(self, plotter, data):
        """
        Allow flipping through data plots.
        Args:
            plotter (function): function that plots data.
            data (list): list of tuples containing the parameters for the plotter function.
        """
        self.plotter = plotter
        self.data = data
        self.counter = 0
        self.maxDataInd = len(data)-1
        self.fig = plt.gcf()
        self.redraw() # Plot data
        self.kpid = self.fig.canvas.mpl_connect('key_press_event', self.on_key_press)

    def redraw(self):
        self.fig.clf()
        if isinstance(self.data[self.counter], tuple):
            # FIXME: this will fail if the function requires a tuple as input
            self.plotter(*self.data[self.counter])
        else:
            self.plotter(self.data[self.counter])
        plt.suptitle('{}/{}: Press < or > to flip through data'.format(self.counter+1,
                                                                       self.maxDataInd+1))
        self.fig.show()

    def on_key_press(self, event):
        """
        Method to listen for keypresses and flip to next/previous view
        """
        if event.key == '<' or event.key == ',' or event.key == 'left':
            if self.counter > 0:
                self.counter -= 1
            else:
                self.counter = self.maxDataInd
            self.redraw()
        elif event.key == '>' or event.key == '.' or event.key == 'right':
            if self.counter < self.maxDataInd:
                self.counter += 1
            else:
                self.counter = 0
            self.redraw()


if __name__ == '__main__':
    rdata = np.random.randint(0, 9, (10, 3, 3))
    dataList = [(m,) for m in rdata]
    ft = FlipThrough(plt.imshow, dataList)
<|MERGE_RESOLUTION|>--- conflicted
+++ resolved
@@ -365,21 +365,13 @@
     plt.plot(xvals+gap*width, yvals, color='k', clip_on=False)
 
 
-<<<<<<< HEAD
-def save_figure(filename, fileformat, figsize, outputDir='./'):
-=======
 
 def save_figure(filename, fileformat, figsize, outputDir='./', facecolor='none'):
->>>>>>> e9c891df
     plt.gcf().set_size_inches(figsize)
     figName = filename+'.{0}'.format(fileformat)
     fullName = os.path.join(outputDir, figName)
     plt.gcf().set_frameon(False)
-<<<<<<< HEAD
-    plt.savefig(fullName, format=fileformat, facecolor='none')
-=======
     plt.savefig(fullName, format=fileformat, facecolor=facecolor)
->>>>>>> e9c891df
     plt.gcf().set_frameon(True)
     print('Figure saved to {0}'.format(fullName))
 
@@ -432,4 +424,4 @@
 if __name__ == '__main__':
     rdata = np.random.randint(0, 9, (10, 3, 3))
     dataList = [(m,) for m in rdata]
-    ft = FlipThrough(plt.imshow, dataList)
+    ft = FlipThrough(plt.imshow, dataList)