#!/usr/bin/env python
# -*- coding: utf-8 -*-

'''Objects and methods for keeping information about isolated cells'''

import numpy as np
import os
import sys
from jaratoolbox import settings
import pandas as pd
import imp
import h5py
import ast  # To parse string representing a list

"""
Cell database version history:
Version 0.0 was when we were still saving using pandas. (For example: 2018thstr project).
Version 1.0 was the first iteration of celldatabase.save_hdf used in python 2.7. (For example: 2018acsup project)
The above versions do not have a saved attribute in the file indicating what the version of the saved db is.

Version 2.0 is the first version of celldb that has an attribute saved to the h6 file that specifies what version of 
jaratoolbox.celldatabase was used to save it as 'celldb_version' on line 708.
"""
CELLDB_VERSION = '2.0'

class EphysSessionInfo(object):
    def __init__(self, animalName, ephysSession, behavSession,
                 clustersEachTetrode={}, trialsToExclude=[]):
        '''
        animalName [string] 'test000'
        ephysSession [string] '2014-06-25_18-33-30'
        behavSession [string] '20111209a'
        clustersEachTetrode [dict] {2:[2,5,6], 6:[3,8,10]}  {tetrodeInd:[cluster1,cluster2], ...}
        trialsToExclude [list of lists] [(2,5,range(100:200)), (6,10,range(600,650))]
        [(tetrodeInd,clusterInd,trialrange), ...]
        '''
        self.animalName = animalName
        self.ephysSession = ephysSession
        self.behavSession = behavSession
        self.clustersEachTetrode = clustersEachTetrode
        self.trialsToExclude = trialsToExclude

class CellInfo(object):
    '''
    Container of information for one cell.
    '''
    def __init__(self, animalName, ephysSession, behavSession, tetrode, cluster,
                 trialsToExclude=[]):
        # -- Basic info --
        self.animalName = animalName
        self.ephysSession = ephysSession
        self.behavSession = behavSession
        self.tetrode = tetrode
        self.cluster = cluster
        # -- Trial selection --
        self.trialsToExclude = np.array(trialsToExclude,dtype=int)
        # -- Response properties --
        #self.soundResponsive = None
    def get_filename(self):
        ephysDir = settings.EPHYS_PATH
        filenameOnly = 'Tetrode{0}.spikes'.format(self.tetrode)
        fullPath = os.path.join(ephysDir,self.animalName,self.ephysSession,filenameOnly)
        return fullPath
    def __repr__(self):
        objStrings = []
        for key,value in sorted(vars(self).iteritems()):
            objStrings.append('%s: %s\n'%(key,str(value)))
        return ''.join(objStrings)
    def __str__(self):
        objStr = '%s %s T%dc%d'%(self.animalName,self.ephysSession,
                                 self.tetrode,self.cluster)
        return objStr

class MultiUnitInfo(object):
    '''
    Container of information for a multiunit site
    '''
    def __init__(self, animalName, ephysSession,behavSession, tetrode, clusters=[]):
        '''Parameter 'clusters' can be empty (all spikes will be included)'''
        # -- Basic info --
        self.animalName = animalName
        self.ephysSession = ephysSession
        self.behavSession = behavSession
        self.tetrode = tetrode
        self.clusters = clusters
        # -- Response properties --
        #self.soundResponsive = None
    def __repr__(self):
        objStrings = []
        for key,value in sorted(vars(self).iteritems()):
            objStrings.append('%s: %s\n'%(key,str(value)))
        return ''.join(objStrings)
    def __str__(self):
        objStr = '%s %s T%d'%(self.animalName,self.ephysSession,
                              self.tetrode)
        return objStr


class CellDatabase(list):
    '''
    Container of set of cells.
    '''
    def __init__(self):
        super(CellDatabase, self).__init__()
    def append_session(self,sessionInfo):
        '''
        sessionInfo [of type EphysSessionInfo]
        '''
        for tetrode in sorted(sessionInfo.clustersEachTetrode.keys()):
            for cluster in sessionInfo.clustersEachTetrode[tetrode]:
                oneCell = CellInfo(animalName = sessionInfo.animalName,
                                   ephysSession = sessionInfo.ephysSession,
                                   behavSession = sessionInfo.behavSession,
                                   tetrode = tetrode,
                                   cluster = cluster,
                                   trialsToExclude = [])
                for trialset in sessionInfo.trialsToExclude:
                    if trialset[0]==tetrode and trialset[1]==cluster:
                        oneCell.trialsToExclude = trialset[2]
                    else:
                        print("Format of 'trialsToExclude' is not correct ({0})".format(oneCell))
                self.append(oneCell)


    def findcell(self,firstParam,behavSession='',tetrode=-1,cluster=-1):
        '''
        Find index of cell. It can be used in two ways:
        >> cellDB.findcell('test000','20001201a',1,11)
        >> cellDB.findcell(onecell)
        '''
        if isinstance(firstParam,str):
            onecell = CellInfo(firstParam,'',behavSession,tetrode,cluster)
        else:
            onecell = firstParam
        cellIndex = None
        for ind,cell in enumerate(self):
            if onecell.animalName==cell.animalName:
                if onecell.behavSession==cell.behavSession:
                    if onecell.tetrode==cell.tetrode:
                        if onecell.cluster==cell.cluster:
                            cellIndex = ind
        return cellIndex
    def set_soundResponsive(self,zScores,threshold=3):
        '''
        Set soundResponsive flag for each cell, given zScores
        zScores: numpy array (nTimeBins,nConditions,nCells)
        threshold: above this or below negative this it is considered responsive
        '''
        for indcell,onecell in enumerate(self):
            onecell.soundResponsive = np.any(abs(zScores[:,:,indcell])>threshold)
    def get_vector(self,varname):
        '''
        EXAMPLE: cellDB.get_vector('tetrode')
        '''
        return np.array([getattr(onecell, varname) for onecell in self])
    def subset(self,indexes):
        subsetDB = CellDatabase()
        if isinstance(indexes,np.ndarray) and indexes.dtype==bool:
            indexes = np.flatnonzero(indexes)
        for ind in indexes:
            subsetDB.append(self[ind])
        return subsetDB
    def __str__(self):
        objStrings = []
        for ind,c in enumerate(self):
            objStrings.append('[%d] %s\n'%(ind,c))
        return ''.join(objStrings)
    def save_locked_spikes(self,outputDir,timeRange=np.array([-0.3,0.9]),lockTo=1):
        sessionanalysis.save_data_each_cell(self,outputDir,timeRange=timeRange,lockTo=lockTo)
    def evaluate_response(self):
        # NOTE IMPLEMENTED
        pass


class MultiUnitDatabase(list):
    '''Container of set of multiunit sites.
    '''
    def __init__(self):
        super(MultiUnitDatabase, self).__init__()
    def __str__(self):
        objStrings = []
        for ind,c in enumerate(self):
            objStrings.append('[%d] %s\n'%(ind,c))
        return ''.join(objStrings)
    def save_locked_spikes(self,outputDir,timeRange=np.array([-0.3,0.9]),lockTo=1):
        sessionanalysis.save_data_each_mu(self,outputDir,timeRange=timeRange,lockTo=1)


# ----------------------- THE NEW (2016) VERSION ------------------------

'''
Design decisions:

- Experiment should add sessions directly to the last site in the list of sites.
  This avoids needing to return a handle to each site during an experiment.
  The experimenter can instead just return handles to each experiment object.
  Pros:
      - No need to return a handle to every site (it gets confusing quickly)
  Cons:
      - Sessions are always added to the last site that was created - the experimenter does not choose the site to add a session to (could be misleading?)

- 'tetrodes' should not be specified when creating individual sites
  Everyone clusters all tetrodes anyway
  (Nick originally included the 'tetrodes' argument to specify which tetrodes had good signals at a specific site,
  but even he just clusters everything now).

  Alternatives for the 'tetrodes' variable:
     * Specify it at the experiment level
       Pros:
            - Having 'tetrodes' as an attribute is really convenient to iterate over when clustering.
       Cons:
            - The numbers rarely change and can be determined from the data (the names of the .spikes files)
            - Sometimes we use single electrodes (very rarely) and might possibly use stereotrodes or
            silicon probes with a linear array of recording sites - neither would be added to openEphys GUI as
            a '
Tetrode' and the .spikes file would show up as something like 'SingleElectrode1.spikes' or
            'Stereotrode1.spikes'. Having an argument for 'tetrode' may not always be applicable to all experiments

      * Do not specify it at all
        Pros:
            - More flexibility (applicable to experiments where we are not recording with tetrodes)
        Cons:
            - When clustering, we will need to read the ephys session files to find out which tetrodes were collected

      * Specify both an electrode name and a range of values ('Tetrode', [1, 2, 3, 4])
        Pros:
            - Applicable to other recording setups (e.g. 'SingleElectrode', range(1, 33) for 32 single electrode recording sites on a linear array)
        Cons:
            - More variables to store, and we don't use other kinds of recording setups now.
      * Have a dict of metadata entries store the tetrode numbers
        Something like:
              experiment.metadata={'electrodeName':  'Tetrode',
                                   'electrodeNums': [1, 2, 3, 4, 5, 6, 7, 8],
                                   'location':       'cortex'}
        Pros:
            - Flexible, can add any metadata that you want about the experiment and can have a set of defaults per animal
        Cons:
            - Need to have the right key names to be able to use the values in scripts later

* Should sessions convert the and date into the ephys session folder and store that?
  Also convert the behav suffix and paradigm into the behav filename?

  Pros:
      The relevant information for clustering and plotting reports will be easy to add
      to a pandas dataframe because we can do vars(session) and this returns a dict,
      which we can add to a pandas dataframe directly. Later, we can simply use this
      column instead of having to get multiple columns and create the correct
  Cons:
      This is redundant if we are also storing the date, timestamp, paradigm, etc.

---

class InfoRecording(object):
     InfoRecordings is a container of experiments.
     One per subject
     Attributes:
         subject (str): The name of the subject
         experiments (list): A list of all the experiments conducted with this subject
     Methods:
         add_experiment: Add a new experiment for this subject



'''



class Experiment(object):
    '''
    Experiment is a container of sites.
    One per day.
    Attributes:
        subject(str): Name of the subject
        date (str): The date the experiment was conducted
        brainArea (str): The area of the brain where the recording was conducted
        recordingTrack (str): The location and dye used for a penetration. Ex: anteriorDiD
        sites (list): A list of all recording sites for this experiment
        info (str): Extra info about the experiment
        tetrodes (list): Default tetrodes for this experiment
    TODO: Fail gracefully if the experimenter tries to add sessions without adding a site first
    TODO: Should the info attr be a dictionary?
    '''
    def __init__(self, subject, date, brainArea, recordingTrack='', info=''):
        self.subject = subject
        self.date = date
        self.brainArea = brainArea
        self.recordingTrack = recordingTrack
        self.info = info
        self.sites = []
        self.tetrodes = [1,2,3,4,5,6,7,8]
        self.maxDepth = None
        self.shankEnds = None
         # self.probeGeometryFile = '/tmp/A4x2tet_5mm_150_200_121.py' #TODO: Implement something for probe geometry long-term storage?
    def add_site(self, depth, date=None, tetrodes=None):
        '''
        Append a new Site object to the list of sites.
        Args:
            depth (int): The depth of the tip of the electrode array for this site
            date (str): The date of recording for this site
            tetrodes (list): Tetrodes to analyze for this site
        Returns:
            site (celldatabase.Site object): Handle to site object
        '''
        if date is None:
            date = self.date
        if tetrodes is None:
            tetrodes = self.tetrodes
        site=Site(self.subject, date, self.brainArea, self.recordingTrack, self.info, depth, tetrodes)
        self.sites.append(site)
        return site
    def add_session(self, timestamp, behavsuffix, sessiontype, paradigm, date=None):
        '''
        Add a new Session object to the list of sessions belonging to the most recent Site
        Args:
            timestamp (str): The timestamp used by openEphys GUI to name the session
            behavsuffix (str): The suffix of the behavior file
            sessiontype (str): A string describing what kind of session this is.
            paradigm (str): The name of the paradigm used to collect the session
            date (str): The recording date. Only needed if the date of the session is different
                        from the date of the Experiment/Site (if you record past midnight)
        '''
        try:
             activeSite = self.sites[-1] #Use the most recent site for this experiment
        except IndexError:
             raise IndexError('There are no sites to add sessions to')
        session = activeSite.add_session(timestamp,
                                         behavsuffix,
                                         sessiontype,
                                         paradigm,
                                         date)
        return session
    def pretty_print(self, sites=True, sessions=False):
        '''
        Print a string with date, brainArea, and optional list of sites/sessions by index
        Args:
            sites (bool): Whether to list all sites in the experiment by index
            sessions (bool): Whether to list all sessions in each site by index
        Returns:
            message (str): A formatted string with the message to print
        '''
        message = []
        message.append('Experiment on {} in {}\n'.format(self.date, self.brainArea))
        if sites:
            for indSite, site in enumerate(self.sites):
                #Append the ouput of the pretty_print() func for each site
                message.append('    [{}]: {}'.format(indSite,
                                                     site.pretty_print(sessions=sessions)))
        return ''.join(message)
    def site_comment(self, message):
        '''
        Add a comment string to the list of comments for the most recent Site.
        This method allows commenting on Site objects without returning handles to them.
        Args:
            message (str): The message string to append to the list of comments for the Site
        '''
        activeSite = self.sites[-1] #Use the most recent site for this experiment
        activeSite.comment(message)
    def session_comment(self, message):
        '''
        Add a comment string to the list of comments for the most recent Session.
        This method allows commenting on Session objects without returning handles to them.
        Args:
            message (str): The message string to append to the list of comments for the Session
        '''
        activeSite = self.sites[-1] #Use the most recent Site for this Experiment
        activeSession = activeSite.sessions[-1] #Use the most recent Session for this Site
        activeSession.comment(message)

class Site(object):
    '''
    Site is a container of sessions.
    One per group of sessions which contain the same neurons and should be clustered together
    Attributes:
        subject(str): Name of the subject
        date (str): The date the experiment was conducted
        brainArea (str): The area of the brain where the recording was conducted
        info (str): Extra info about the experiment
        depth (int): The depth in microns at which the sessions were recorded
        tetrodes (list): Tetrodes for this site
        sessions (list): A list of all the sessions recorded at this site
        comments (list of str): Comments for this site
        clusterFolder (str): The folder where clustering info will be saved for this site
    '''
    def __init__(self, subject, date, brainArea, recordingTrack, info, depth, tetrodes):
        self.subject=subject
        self.date=date
        self.brainArea=brainArea
        self.recordingTrack = recordingTrack
        self.info=info
        self.depth=depth
        self.tetrodes = tetrodes
        self.sessions=[]
        self.comments=[]
        self.clusterFolder = 'multisession_{}_{}um'.format(self.date, self.depth)
    def remove_tetrodes(self, tetrodesToRemove):
        '''
        Remove tetrodes from a site's list of tetrodes
        '''
        if not isinstance(tetrodesToRemove, list):
            tetrodesToRemove = [tetrodesToRemove]
        for tetrode in tetrodesToRemove:
            self.tetrodes.remove(tetrode)
    def add_session(self, timestamp, behavsuffix, sessiontype, paradigm, date=None):
        '''
        Add a session to the list of sessions.
        Args:
            timestamp (str): The timestamp used by openEphys GUI to name the session
            behavsuffix (str): The suffix of the behavior file
            sessiontype (str): A string describing what kind of session this is.
            paradigm (str): The name of the paradigm used to collect the session
            date (str): The recording date. Only needed if the date of the session is different
                        from the date of the Experiment/Site (if you record past midnight)
        '''
        if date is None:
            date=self.date
        session = Session(self.subject,
                          date,
                          self.brainArea,
                          self.recordingTrack,
                          self.info,
                          self.depth,
                          self.tetrodes,
                          timestamp,
                          behavsuffix,
                          sessiontype,
                          paradigm)
        self.sessions.append(session)
        return session
    def session_ephys_dirs(self):
        '''
        Returns a list of the ephys directories for all sessions recorded at this site.
        Returns:
            dirs (list): List of ephys directories for each session in self.sessions
        '''
        dirs = [session.ephys_dir() for session in self.sessions]
        return dirs
    # def session_behav_filenames(self):
    #      '''
    #      Returns a list of the behavior filenames for all sessions recorded at this site.
    #      Returns:
    #          fns (list): list of behavior filenames for each session in self.sessions
    #      DEPRECATED (2017-10-30): session function no longer implemented
    #      '''
    #      fns = [session.behav_filename() for session in self.sessions]
    #      return fns
    def session_types(self):
        '''
        Returns a list of the session type strings for all sessions recorded at this site.
        Returns:
            types (list): List of the sessiontype strings for each session in self.sessions
        DEPRECATED (2017-10-30): We just have the generator in the cluster_info method to be clear
        about what is returned per session and what is a site attr.
        '''
        types=[session.sessiontype for session in self.sessions]
        return types
    # def find_session(self, sessiontype):
    #      '''
    #      Return indexes of sessions of type sessiontype.
    #      Args:
    #          sessiontype (str): The sessiontype string to search for.
    #      Returns:
    #          inds (list): List of indices of sessions of type sessiontype.
    #      '''
    #      inds = [i for i, st in enumerate(self.session_types()) if st==sessiontype]
    #      return inds
    def cluster_info(self):
        '''
        Returns a dictionary with the information needed to identify clusters that come from this site.
        Returns:
            infoDict (dict): dictionary containing info defining clusters that come from this site
        '''
        infoDict = {
            'subject':self.subject,
            'date':self.date,
             'brainArea': self.brainArea,
             'info': self.info,
             'depth':self.depth,
             'ephysTime':[session.timestamp for session in self.sessions],
             'paradigm':[session.paradigm for session in self.sessions],
             'behavSuffix':[session.behavsuffix for session in self.sessions],
             'sessionType':[session.sessiontype for session in self.sessions]
        }
        return infoDict

    def pretty_print(self, sessions=False):
        '''
        Print a string with depth, number of sessions, and optional list of sessions by index
        Args:
            sessions (bool): Whether to list all sessions by index
        Returns:
            message (str): A formatted string with the message to print
        '''
        message=[]
        message.append('Site at {}um with {} sessions\n'.format(self.depth, len(self.sessions)))
        if sessions:
            for session in self.sessions:
                message.append('        {}\n'.format(session.pretty_print()))
        return ''.join(message)
    def comment(self, message):
        '''
        Add a comment to self.comments
        Args:
            message (str): The message string to append to self.comments
        '''
        self.comments.append(message)

class Session(object):
     '''
     Session is a single recorded ephys file and the associated behavior file.
     Attributes:
         subject(str): Name of the subject
         date (str): The date the experiment was conducted
         depth (int): The depth in microns at which the sessions were recorded
         timestamp (str): The timestamp used by openEphys GUI to name the session
         behavsuffix (str): The suffix of the behavior file
         sessiontype (str): A string describing what kind of session this is.
         paradigm (str): The name of the paradigm used to collect the session
         comments (list): list of strings, comments about the session
     '''
     def __init__(self, subject, date, brainArea, recordingTrack, info, depth, tetrodes, timestamp, behavsuffix, sessiontype, paradigm, comments=[]):
          self.subject = subject
          self.date = date
          self.depth = depth
          self.tetrodes = tetrodes
          self.timestamp = timestamp
          self.behavsuffix = behavsuffix
          self.sessiontype = sessiontype
          self.paradigm = paradigm
          self.comments = comments
     def ephys_dir(self):
          '''
          Join the date and the session timestamp to generate the actual directory used store the ephys data
          Returns:
              path (str): The full folder name used by OpenEphys to save the ephys data
          DEPRECATED (2017-10-30): We are going to return just the timestamp, not with the date attached
          '''
          path = os.path.join('{}_{}'.format(self.date, self.timestamp))
          return path
     # def behav_filename(self):
     #      '''
     #      Generate the behavior filename from session attributes and the beahvior suffix.
     #      Returns:
     #          fn (str): The full behavior filename
     #      DEPRECATED (2017-10-30) We are going to return the suffix and paradigm, not the full path for each session
     #      '''
     #      fn=None
     #      if self.behavsuffix:
     #           bdate = ''.join(self.date.split('-'))
     #           fn = '{}_{}_{}{}.h5'.format(self.subject,
     #                                    self.paradigm,
     #                                    bdate,
     #                                    self.behavsuffix)
     #      return fn
     def pretty_print(self):
          '''
          Print a string containing the timestamp and sessiontype string
          '''
          return "{}: {}".format(self.timestamp, self.sessiontype)
     def __str__(self):
          '''
          Use self.pretty_print() if someone tries to print a session
          '''
          return self.pretty_print()
     def comment(self, message):
          '''
          Add a message to the list of comments
          Args:
              message (str): The message string to append
          '''
          self.comments.append(message)

#Use the pandas dataframe functions directly
# def save_dataframe_as_HDF5(path, dataframe):
#     '''
#     Saves a dataframe to HDF5 format.

#     Args:
#         path (str): /path/to/file.h5
#         dataframe (pandas.DataFrame): dataframe object
#     '''
#     dataframe.to_hdf(path, 'dataframe')

# def load_dataframe_from_HDF5(path, **kwargs):
#     '''
#     See pandas.read_hdf docs for useful kwargs (loading only certain rows, cols, etc)
#     Args:
#         path (str): /path/to/file.h5
#     '''
#     dataframe = pd.read_hdf(path, key='dataframe', **kwargs)
#     return dataframe

def generate_cell_database(inforecPath):
    '''
    Iterates over all sites in an inforec and builds a cell database. This function requires that the data is already clustered.
    Args:
        inforecPath (str): absolute path to the inforec file
    Returns:
        celldb (pandas.DataFrame): the cell database
    '''

    #clusterDirFormat = 'multisession_exp{}site{}'
    tetrodeStatsFormat = 'Tetrode{}_stats.npz'
    #inforec = imp.load_source('module.name', inforecPath) # 'module.name' was meant to be an actual name
    inforec = imp.load_source('inforec_module', inforecPath)
    print('\nGenerating database for {}'.format(inforecPath))
    celldb = pd.DataFrame(dtype=object)
    for indExperiment, experiment in enumerate(inforec.experiments):
        #Complain if the maxDepth attr is not set for this experiment
        if experiment.maxDepth is None:
            print("Attribute maxDepth not set for experiment with subject {} on {}".format(experiment.subject, experiment.date))
            # maxDepthThisExp = None
            raise AttributeError('You must set maxDepth for each experiment.')
        else:
            maxDepthThisExp = experiment.maxDepth
        print('Adding experiment from {} on {}'.format(experiment.subject, experiment.date))
        for indSite, site in enumerate(experiment.sites):
            #clusterDir = clusterDirFormat.format(indExperiment, indSite)
            clusterFolder = site.clusterFolder
            for tetrode in site.tetrodes:
                clusterStatsFn = tetrodeStatsFormat.format(tetrode)
                clusterStatsFullPath = os.path.join(settings.EPHYS_PATH,
                                                    inforec.subject,
                                                    clusterFolder,
                                                    clusterStatsFn)
                if not os.path.isfile(clusterStatsFullPath):
                    raise NotClusteredError("Experiment {} Site {} Tetrode {} is not clustered.\nNo file {}".format(indExperiment, indSite, tetrode,clusterStatsFullPath))
                clusterStats = np.load(clusterStatsFullPath)

                for indc, cluster in enumerate(clusterStats['clusters']):
                    #Calculate cluster shape quality
                    clusterPeakAmps = clusterStats['clusterPeakAmplitudes'][indc]
                    clusterSpikeSD = clusterStats['clusterSpikeSD'][indc]
                    clusterShapeQuality = abs(clusterPeakAmps[1]/clusterSpikeSD.mean())
                    clusterDict = {'maxDepth':maxDepthThisExp,
                                   'tetrode':tetrode,
                                   'cluster':cluster,
                                   'nSpikes':clusterStats['nSpikes'][indc],
                                   'isiViolations':clusterStats['isiViolations'][indc],
                                   'spikeShape':clusterStats['clusterSpikeShape'][indc],
                                   'spikeShapeSD':clusterSpikeSD,
                                   'spikePeakAmplitudes':clusterPeakAmps,
                                   'spikePeakTimes':clusterStats['clusterPeakTimes'][indc],
                                   'spikeShapeQuality':clusterShapeQuality}
                    clusterDict.update(site.cluster_info())
                    celldb = celldb.append(clusterDict, ignore_index=True)
    #NOTE: This is an ugly way to force these columns to be int. Will fix in future if possible
    celldb['tetrode'] = celldb['tetrode'].astype(int)
    celldb['cluster'] = celldb['cluster'].astype(int)
    celldb['nSpikes'] = celldb['nSpikes'].astype(int)
    return celldb


def generate_cell_database_from_subjects(subjects, removeBadCells=True, isi=0.05, quality=2):
    '''
    This function generates a database for multiple subjects.

    Args:
        subjects (list): List of strings containing names of subjects

    Returns:
        fulldb (pandas.DataFrame): Database with cells from all subjects.
    '''
    fulldb = pd.DataFrame()
    for subject in subjects:
        inforec = os.path.join(settings.INFOREC_PATH,'{0}_inforec.py'.format(subject))
        onedb = generate_cell_database(inforec)
        if removeBadCells:
             onedb = onedb[(onedb['isiViolations'] < isi) & (onedb['spikeShapeQuality'] > quality)]
        fulldb = fulldb.append(onedb, ignore_index=True)
    return fulldb


def find_cell(database, subject, date, depth, tetrode, cluster):
     '''
     Find a cell in the database.
     Returns (index, pandasSeries)
     '''
     cell = database.query('subject==@subject and date==@date and depth==@depth and tetrode==@tetrode and cluster==@cluster')
     if len(cell)>1:
          raise AssertionError('This information somehow defines more than 1 cell in the database.')
     elif len(cell)==0:
          raise AssertionError('No cells fit these search criteria.')
     elif len(cell)==1:
          return cell.index[0], cell.iloc[0] #Return the index and the series: once you convert to series the index is lost

def get_cell_info(database, index):
     '''
     The index is THE index from the original pandas dataframe. It is not the positional index.
     '''
     cell = database.loc[index]
     cellDict = {'subject':cell['subject'],
                 'date':cell['date'],
                 'depth':cell['depth'],
                 'tetrode':cell['tetrode'],
                 'cluster':cell['cluster']}
     return cellDict

def save_hdf(dframe, filename):
    '''
    Save database as HDF5, in a cleaner format than pandas.DataFrame.to_hdf()
    Use celldatabase.load_hdf() to load these files.

    Args:
        dframe: pandas dataframe containing database.
        filename: full path to output file.

    TODO: save index
    '''
    h5file = h5py.File(filename,'w')
    string_dt = h5py.special_dtype(vlen=str)
    # try:
    if 1:
        dbGroup = h5file.require_group('/') # database
	dbGroup.attrs['celldb_version'] = CELLDB_VERSION
        for onecol in dframe.columns:
            onevalue = dframe.iloc[0][onecol]
            if isinstance(onevalue, np.ndarray):
                arraydata = np.vstack(dframe[onecol].values)
                dset = dbGroup.create_dataset(onecol, data=arraydata)
            elif isinstance(onevalue, int) or \
                isinstance(onevalue, np.int64) or \
                isinstance(onevalue, float) or \
                isinstance(onevalue, bool) or \
                isinstance(onevalue, np.bool_):
                arraydata = dframe[onecol].values
                dset = dbGroup.create_dataset(onecol, data=arraydata)
            elif isinstance(onevalue, str):
<<<<<<< HEAD
                # TODO: Add a fix to allow this function to save unicode strings when working in python 2.7
=======
                #TODO Add a fix to allow this function to save unicode strings when working in python 2.7
>>>>>>> e9c891df
                # Currently this error can be geenrated by saving cell locations while workin in 2.7
		# We used to save this astype(str) not astype(string_dt)
                arraydata = dframe[onecol].values.astype(string_dt)
                dset = dbGroup.create_dataset(onecol, data=arraydata, dtype = string_dt)
            elif isinstance(onevalue, list):
                # For columns like: behavSuffix, ephysTime, paradigm, sessionType
                arraydata = dframe[onecol].values
                dset = dbGroup.create_dataset(onecol, data=arraydata, dtype=string_dt)
            else:
                raise ValueError('Trying to save items of invalid type')
            #dset.attrs['Description'] = onecol
        h5file.close()
    # except:
    #     h5file.close()
    #     # TODO: We may want to rename the incomplete h5 file
    #     raise

def load_hdf(filename, root='/'):
    '''
    Load database into a pandas dataframe from an HDF5 file
    saved by celldatabase.save_hdf()

    Args:
        filename: full path to HDF5 file.
        root: the HDF5 group containing the database.
    '''
    dbDict = {}
    try:
        h5file = h5py.File(filename,'r')
    except IOError:
        print('{0} does not exist or cannot be opened.'.format(filename))
        raise
    for varname,varvalue in h5file[root].items():
	# If an error occurs regarding malformed strings, it is because we used to save as strings not string_dt in save_hdf()
        if varvalue.dtype==np.int or varvalue.dtype==np.float:
            if len(varvalue.shape)==1:
                dbDict[varname] = varvalue[...]
            else:
                dbDict[varname] = list(varvalue[...]) # If it is an array
        if varvalue.dtype.kind=='S':
            dbDict[varname] = varvalue[...]
        if varvalue.dtype==np.object:
            try:
                dataAsList = [ast.literal_eval("{}".format(v)) for v in varvalue]
<<<<<<< HEAD
            except (ValueError, SyntaxError):
                # ValueError: If a list of strings contains a non-string (like None)
                # Passing something like '2019-01-02' above will result in ast.parse not being able
                # to convert it into a string, and it gives a SyntaxError. ast.parse requires it to be passed as "'2019-01-02'" to work
=======
            except (ValueError):
                # If a list of strings contains a non-string (like None)
                # we need to put it inside quotes as we use a system of double quotes to save the 
>>>>>>> e9c891df
                dataAsList = [ast.literal_eval('"{}"'.format(v)) for v in varvalue]
            dbDict[varname] = dataAsList
    h5file.close()
    return pd.DataFrame(dbDict)



class NotClusteredError(Exception):
    pass

# def find_cell(db, subject, date, depth, tetrode, cluster):
#     cell = db.query('subject==@subject and date==@date and depth==@depth\
#                        and tetrode==@tetrode and cluster==@cluster')
#     if len(result)!=1:
#         #Does not exist or not unique
#         raise
#     return cell[0]

'''
import h5py
h5file = h5py.File('/tmp/test.h5','w')
dbGroup = h5file.require_group('/')

dset = dbGroup.create_dataset('mykey', data=x)
h5file.close()
'''<|MERGE_RESOLUTION|>--- conflicted
+++ resolved
@@ -18,7 +18,7 @@
 Version 1.0 was the first iteration of celldatabase.save_hdf used in python 2.7. (For example: 2018acsup project)
 The above versions do not have a saved attribute in the file indicating what the version of the saved db is.
 
-Version 2.0 is the first version of celldb that has an attribute saved to the h6 file that specifies what version of 
+Version 2.0 is the first version of celldb that has an attribute saved to the h6 file that specifies what version of
 jaratoolbox.celldatabase was used to save it as 'celldb_version' on line 708.
 """
 CELLDB_VERSION = '2.0'
@@ -725,11 +725,7 @@
                 arraydata = dframe[onecol].values
                 dset = dbGroup.create_dataset(onecol, data=arraydata)
             elif isinstance(onevalue, str):
-<<<<<<< HEAD
                 # TODO: Add a fix to allow this function to save unicode strings when working in python 2.7
-=======
-                #TODO Add a fix to allow this function to save unicode strings when working in python 2.7
->>>>>>> e9c891df
                 # Currently this error can be geenrated by saving cell locations while workin in 2.7
 		# We used to save this astype(str) not astype(string_dt)
                 arraydata = dframe[onecol].values.astype(string_dt)
@@ -774,16 +770,10 @@
         if varvalue.dtype==np.object:
             try:
                 dataAsList = [ast.literal_eval("{}".format(v)) for v in varvalue]
-<<<<<<< HEAD
             except (ValueError, SyntaxError):
                 # ValueError: If a list of strings contains a non-string (like None)
                 # Passing something like '2019-01-02' above will result in ast.parse not being able
                 # to convert it into a string, and it gives a SyntaxError. ast.parse requires it to be passed as "'2019-01-02'" to work
-=======
-            except (ValueError):
-                # If a list of strings contains a non-string (like None)
-                # we need to put it inside quotes as we use a system of double quotes to save the 
->>>>>>> e9c891df
                 dataAsList = [ast.literal_eval('"{}"'.format(v)) for v in varvalue]
             dbDict[varname] = dataAsList
     h5file.close()
