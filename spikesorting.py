'''
Methods and classes for spike sorting and creating reports.

Things to fix:
#FIXME: This produces a RuntimeWarning (parent module 'module' not found...)
'''

from __future__ import print_function

import matplotlib.pyplot as plt
from jaratoolbox import settings
from jaratoolbox import loadopenephys
from jaratoolbox import extraplots
import numpy as np
import os
import subprocess
import time
import imp
#import paramiko

__author__ = 'Santiago Jaramillo'
__version__ = '0.1'


SAMPLES_PER_SPIKE = 40
N_CHANNELS = 4


#KK_PATH = '/var/misc/toolbox/KK2/KlustaKwik'
#REMOTE_SERVER = 'zelk'
#REMOTE_EPHYS_PATH = '/home/sjara/data'

# NOTE: This object is not longer used (in JaraLab).
class SessionToCluster(object):
    '''Define session, send data to remote server, cluster remotely and get results back '''
    def __init__(self,animalName,ephysSession,tetrodes,serverUser=None,serverName=None,serverPath=None):
        self.animalName = animalName
        self.ephysSession = ephysSession
        self.tetrodes = tetrodes
        self.serverUser = serverUser
        self.serverName = serverName
        self.serverPath = serverPath
        self.localAnimalPath = os.path.join(settings.EPHYS_PATH,animalName)
        self.localSessionPath = os.path.join(self.localAnimalPath,ephysSession)
        self.client = None
    def transfer_data_to_server(self):
        destPath = os.path.join(self.serverPath,self.animalName)
        remotePath = '%s@%s:%s'%(self.serverUser,self.serverName,destPath)
        transferCommand = ['rsync','-a', '--progress', self.localSessionPath, remotePath]
        print(' '.join(transferCommand))
        subprocess.call(transferCommand)
    def run_clustering_remotely(self):
        self.client = paramiko.SSHClient()
        self.client.load_system_host_keys()
        self.client.connect(self.serverName, 22, self.serverUser)
        commandFormat = 'python /home/bard/src/extracellpy/runclustering.py %s %s %d'

        ######## FIXME: HARDCODED PATH #########

        for oneTetrode in self.tetrodes:
            #oneTetrode=7
            commandStr = commandFormat%(self.animalName,self.ephysSession,oneTetrode)
            print('TT%d : creating FET files, clustering and creating report...'%oneTetrode)
            (stdin,stdout,stderr) = self.client.exec_command(commandStr)
            #print stderr.readlines()
            print('DONE!')
        self.client.close()
    def delete_fet_files(self):
        kkResultsPathRemote = os.path.join(self.serverPath,self.animalName,self.ephysSession)+'_kk'
        commandStr = 'mv %s/*.fet.* /tmp/'%kkResultsPathRemote
        print('Deleting FET files...')
        print(commandStr)
        self.client = paramiko.SSHClient()
        self.client.load_system_host_keys()
        self.client.connect(self.serverName, 22, self.serverUser)
        (stdin,stdout,stderr) = self.client.exec_command(commandStr)
        #print commandStr
        print('DONE!')
    def transfer_results_back(self):
        destPath = os.path.join(self.serverPath,self.animalName)
        remotePath = '%s@%s:%s'%(self.serverUser,self.serverName,destPath)
        remotePathResults = os.path.join(remotePath,self.ephysSession+'_kk')
        remotePathReports = os.path.join(remotePath,self.ephysSession+'_report')
        transferCommandResults = ['rsync','-a', '--progress', '--exclude', "'*.fet.*'",
                                  remotePathResults, self.localAnimalPath]
        transferCommandReports = ['rsync','-a', '--progress', remotePathReports, self.localAnimalPath]
        print(' '.join(transferCommandResults))
        subprocess.call(transferCommandResults)
        print(' '.join(transferCommandReports))
        subprocess.call(transferCommandReports)
    def consolidate_reports(self):
        # Create dest folder
        # Copy reports to that folder
        reportsDir = os.path.join(self.localAnimalPath,'clusters_report')
        thisSessionReportsDir = self.localSessionPath+'_report'
        if not os.path.exists(reportsDir):
            print('Creating output directory: %s'%(reportsDir))
            os.makedirs(reportsDir)
        commandList = ['rsync','-a',thisSessionReportsDir+'/*',reportsDir]
        commandStr = ' '.join(commandList)
        print('Consolidating reports...')
        print(commandStr)
        subprocess.call(commandStr,shell=True)
        print('DONE!')


class TetrodeToCluster(object):
    def __init__(self,subject,ephysSession,tetrode,features=None):
        self.subject = subject
        self.ephysSession = ephysSession
        self.tetrode = tetrode
        # self.dataTT = None
        self.timestamps = None
        self.samples = None
        self.clusters = None
        self.nSpikes = None

        '''
        self.dataDir = os.path.join(settings.EPHYS_PATH,'%s/%s/'%(self.subject,self.ephysSession))
        self.clustersDir = os.path.join(settings.EPHYS_PATH,'%s/%s_kk/'%(self.subject,self.ephysSession))
        #self.reportDir = os.path.join(settings.EPHYS_PATH,'%s/%s_report/'%(self.subject,self.ephysSession))
        self.reportDir = os.path.join(settings.EPHYS_PATH,'%s/%s_report/'%(self.subject,self.ephysSession))
        self.tetrodeFile = os.path.join(self.dataDir,'Tetrode%d.spikes'%tetrode)
        self.fetFilename = os.path.join(self.clustersDir,'Tetrode%d.fet.1'%self.tetrode)
        '''

        self.dataDir = os.path.join(settings.EPHYS_PATH,self.subject,self.ephysSession)
        self.clustersDir = os.path.join(settings.EPHYS_PATH,self.subject,self.ephysSession+'_kk')
        self.tetrodeFile = os.path.join(self.dataDir,'Tetrode{0}.spikes'.format(tetrode))
        self.fetFilename = os.path.join(self.clustersDir,'Tetrode{0}.fet.1'.format(tetrode))
        #self.reportDir = os.path.join(settings.EPHYS_PATH,self.subject,'reports_clusters')

        self.reportFileName = '{0}_{1}_T{2}.png'.format(self.subject,ephysSession,tetrode)
        self.report = None

        if features is None:
            self.featureNames = ['peak','valley','energy']
        else:
            self.featureNames = features
        self.nFeatures = len(self.featureNames)
        self.featureValues = None

        self.process = None
    def load_waveforms(self):
        '''
        https://github.com/open-ephys/GUI/wiki/Data-format
        Since the samples are saved as unsigned integers, converting them to microvolts
        involves subtracting 32768, dividing by the gain, and multiplying by 1000.
        '''
        print('Loading data...')
        dataTT = loadopenephys.DataSpikes(self.tetrodeFile) #,readWaves=True)
        self.nSpikes = dataTT.nRecords# FIXME: this is specific to the OpenEphys format
        self.samples = dataTT.samples.astype(float)-2**15# FIXME: this is specific to OpenEphys
        # FIXME: This assumes the gain is the same for all channels and records
        self.samples = (1000.0/dataTT.gain[0,0]) * self.samples
        self.timestamps = dataTT.timestamps/dataTT.samplingRate
    def create_fet_files(self):
        # -- Create output directory --
        if not os.path.exists(self.clustersDir):
            print('Creating clusters directory: %s'%(self.clustersDir))
            os.makedirs(self.clustersDir)
        if self.samples is None:
            self.load_waveforms()
        self.featureValues = calculate_features(self.samples,self.featureNames)
        write_fet_file(self.fetFilename,self.featureValues)
    def run_clustering(self, MinClusters=10, MaxClusters=12, MaxPossibleClusters=12):
        # FIXME: it should not depend on dataTT, that way one can run it with just the FET file
        maxNumberOfEventsToUse = 1e5
        Subset = np.floor(self.nSpikes/min(self.nSpikes,maxNumberOfEventsToUse))
        MinClusters = MinClusters #10          # See KlustaKwik.C for definition
        MaxClusters = MaxClusters #24          # See KlustaKwik.C for definition
        MaxPossibleClusters = MaxPossibleClusters  # See KlustaKwik.C for definition
        UseFeatures = (self.nFeatures*N_CHANNELS)*'1'
        KKtetrode = 'Tetrode%s'%(self.tetrode)
        KKsuffix = '1'
        KKpath = settings.KK_PATH
        KKcommandAndParams = [KKpath,KKtetrode,KKsuffix, '-Subset','%d'%Subset,
                              '-MinClusters','%d'%MinClusters, '-MaxClusters','%d'%MaxClusters,
                              '-MaxPossibleClusters','%d'%MaxPossibleClusters,
                              '-UseFeatures',UseFeatures]
        print(' '.join(KKcommandAndParams))
        returnCode = subprocess.call(KKcommandAndParams,cwd=self.clustersDir)
        if returnCode:
            print('WARNING! clustering gave an error')
        '''

        #KKparamsFormat = '-Subset %d -MinClusters %d -MaxClusters %d -MaxPossibleClusters %d -UseFeatures %s';
        #KKparams = KKparamsFormat%(Subset,MinClusters,MaxClusters,MaxPossibleClusters,UseFeatures)
        #commandToRun = '%s %s %s %s'%(KKpath,KKtetrode,KKsuffix,KKparams)
        # NOTE: redirecting to PIPE did not work. The process goes idle after 20+ sec.
        ###self.process = subprocess.Popen([KKpath,KKtetrode,KKsuffix,KKparams],stdout=subprocess.PIPE,cwd=self.clustersDir)
        #self.process = subprocess.Popen([KKpath,KKtetrode,KKsuffix,KKparams],stdout=open('/dev/null','w'),cwd=self.clustersDir)
        while self.process.poll() is None:
            print 'Not yet: %f'%(time.time())
            time.sleep(4)
        print 'Done!'
        '''
    def save_report(self, dirname='reports_clusters'):
        reportDir = os.path.join(settings.EPHYS_PATH,self.subject,dirname)
        if self.samples is None:
            self.load_waveforms()
        # self.dataTT.set_clusters(os.path.join(self.clustersDir,'Tetrode%d.clu.1'%self.tetrode))
        self.set_clusters_from_file()
        figTitle = self.dataDir+' (T%d)'%self.tetrode
        self.report = ClusterReportFromData(self.timestamps,
                                            self.samples,
                                            self.clusters,
                                            outputDir=reportDir,
                                            filename=self.reportFileName,figtitle=figTitle,
                                            showfig=False)
    def set_clusters_from_file(self):
        #TODO: This is a method stolen from loadopenephys.DataSpikes and needs to be defined only once, because its strange
        clusterFile = os.path.join(self.clustersDir,'Tetrode%d.clu.1'%self.tetrode)
        self.clusters = np.fromfile(clusterFile,dtype='int32',sep=' ')[1:]


'''
subprocess.call(['scp','/var/tmp/CageTheElephant.iso','bard@bard02:/tmp/'])
myp=subprocess.Popen(['scp','/var/tmp/CageTheElephant.iso','bard@bard02:/tmp/'],stdout=subprocess.PIPE)

'''
def calculate_features(waveforms,featureNames):
    '''
    Parameters:
      waveforms: [nSpikes,nChannels,nSamples]
      featureNames: list of strings: 'peak','peakFirstHalf','valley','energy'

    Returns:
      featureValues: [nSpikes, nFeatures*NChannels]
    '''
    nFeatures = len(featureNames)
    [nSpikes,nChannels,nSamples] = waveforms.shape
    featureValues = np.empty((nSpikes,0),dtype=float)
    for oneFeature in featureNames:
        print('Calculating {0} ...'.format(oneFeature))
        if oneFeature=='peak':
            theseValues = waveforms.max(axis=2)
            featureValues = np.hstack((featureValues,theseValues))
        elif oneFeature=='peakFirstHalf':
            halfSample = waveforms.shape[2]//2
            theseValues = waveforms[:,:,:halfSample].max(axis=2)
            featureValues = np.hstack((featureValues,theseValues))
        elif oneFeature=='valley':
            theseValues = waveforms.min(axis=2)
            featureValues = np.hstack((featureValues,theseValues))
        elif oneFeature=='valleyFirstHalf':
            halfSample = waveforms.shape[2]//2
            theseValues = waveforms[:,:,:halfSample].min(axis=2)
            featureValues = np.hstack((featureValues,theseValues))
        elif oneFeature=='energy':
            theseValues = np.sqrt(np.sum(waveforms.astype(float)**2,axis=2))
            featureValues = np.hstack((featureValues,theseValues))
    return featureValues


def write_fet_file(filename,fetArray):
    '''
    Save a file with features from all spikes, to be used by KlustaKwik.
    '''
    print('Saving features to {0}'.format(filename))
    nTotalFeatures = fetArray.shape[1]
    fid = open(filename,'w')
    fid.write('{0}\n'.format(nTotalFeatures))
    for onerow in fetArray:
        #strarray = ['%0.2f'%val for val in onerow]
        strarray = ['{0}'.format(val) for val in onerow]
        oneline = '\t'.join(strarray) + '\n'
        fid.write(oneline)
    fid.close()


def pp_features(featureValues,nvals=4):
    for indr in range(nvals):
        for oneval in featureValues[indr,:]:
            print('%0.2f '%oneval, end='')
        print('')
    print(' ...')
    for oneval in featureValues[-1,:]:
        print('%0.2f '%oneval, end='')
    print('')



def plot_isi_loghist(timeStamps,nBins=350,fontsize=8):
    '''
    Plot histogram of inter-spike interval (in msec, log scale)

    Parameters
    ----------
    timeStamps : array (float in sec)
    '''
    fontsizeLegend = fontsize
    xLims = [1e-1,1e4]
    ax = plt.gca()
    ISI = np.diff(timeStamps)
    if np.any(ISI<0):
        raise 'Times of events are not ordered (or there is at least one repeated).'
    if len(ISI)==0:  # Hack in case there is only one spike
        ISI = np.array(10)
    logISI = np.log10(ISI)
    [ISIhistogram,ISIbinsLog] = np.histogram(logISI,bins=nBins)
    ISIbins = 1000*(10**ISIbinsLog[:-1]) # Conversion to msec
    fractionViolation = np.mean(ISI<1e-3) # Assumes ISI in usec
    fractionViolation2 = np.mean(ISI<2e-3) # Assumes ISI in usec

    hp, = plt.semilogx(ISIbins,ISIhistogram,color='k')
    plt.setp(hp,lw=0.5,color='k')
    yLims = plt.ylim()
    plt.xlim(xLims)
    plt.text(0.15,0.85*yLims[-1],'N={0}'.format(len(timeStamps)),fontsize=fontsizeLegend,va='top')
    plt.text(0.15,0.6*yLims[-1],'{0:0.2%}\n{1:0.2%}'.format(fractionViolation,fractionViolation2),
             fontsize=fontsizeLegend,va='top')
    #plt.text(0.15,0.6*yLims[-1],'%0.2f%%\n%0.2f%%'%(percentViolation,percentViolation2),
    #         fontsize=fontsizeLegend,va='top')
    #'VerticalAlignment','top','HorizontalAlignment','left','FontSize',FontSizeAxes);
    ax.xaxis.grid(True)
    ax.yaxis.grid(False)
    plt.xlabel('Interspike interval (ms)')
    ax.set_yticks(plt.ylim())
    extraplots.set_ticks_fontsize(ax,fontsize)
    return (hp,ISIhistogram,ISIbins)

def plot_events_in_time(timeStamps,nBins=50,fontsize=8):
    '''
    Plot histogram of inter-spike interval (in msec, log scale)

    Parameters
    ----------
    timeStamps : array (float in sec)
    '''
    ax = plt.gca()
    timeBinEdges = np.linspace(timeStamps[0],timeStamps[-1],nBins) # in microsec
    # FIXME: Limits depend on the time of the first spike (not of recording)
    (nEvents,binEdges) = np.histogram(timeStamps,bins=timeBinEdges)
    hp, = plt.plot((binEdges-timeStamps[0])/60.0, np.r_[nEvents,0], drawstyle='steps-post')
    plt.setp(hp,lw=1,color='k')
    plt.xlabel('Time (min)')
    plt.axis('tight')
    ax.set_yticks(plt.ylim())
    extraplots.boxoff(ax)
    extraplots.set_ticks_fontsize(ax,fontsize)
    return hp

def plot_waveforms(waveforms,ntraces=40,fontsize=8):
    '''
    Plot waveforms given array of shape (nChannels,nSamplesPerSpike,nSpikes)

    The average waveform is over the randomly-selected spikes, and not all of the spikes.
    '''
    (nSpikes,nChannels,nSamplesPerSpike) = waveforms.shape
    spikesToPlot = np.random.randint(nSpikes,size=ntraces)
    alignedWaveforms = align_waveforms(waveforms[spikesToPlot,:,:])

    meanWaveforms = np.mean(alignedWaveforms,axis=0)
    scalebarSize = abs(meanWaveforms.min())

    xRange = np.arange(nSamplesPerSpike)

    allWaves = []
    meanWaves = []

    for indc in range(nChannels):
        newXrange = xRange+indc*(nSamplesPerSpike+2)
        wavesToPlot = alignedWaveforms[:,indc,:].T
        wave = plt.plot(newXrange,wavesToPlot,color='k',lw=0.4,clip_on=False)
        plt.hold(True)
        meanWave, = plt.plot(newXrange,meanWaveforms[indc,:],color='0.75',lw=1.5,clip_on=False)
        allWaves.append(wave)
        meanWaves.append(meanWave)
    scaleBar, = plt.plot(2*[-7],[0,-scalebarSize],color='0.5',lw=2)
    plt.text(-10,-scalebarSize/2,'{0:0.0f}uV'.format(np.round(scalebarSize)),
             ha='right',va='center',ma='center',fontsize=fontsize)
    plt.hold(False)
    plt.axis('off')

    return allWaves, meanWaves, scaleBar


def align_waveforms(waveforms,peakPosition=8):
    '''
    Shift waveforms so that peaks align.
    Note that this should be applied to a SINGLE cluster, not the whole data set.
    '''
    meanWaveforms = np.mean(waveforms,axis=0)
    minEachChan = meanWaveforms.min(axis=1)
    minChan = minEachChan.argmin()
    minSampleEachSpike = waveforms[:,minChan,:].argmin(axis=1)
    wavesToShift = np.flatnonzero(minSampleEachSpike!=peakPosition)
    newWaveforms = waveforms.copy()
    for indw in wavesToShift:
        newWaveforms[indw,:,:] = np.roll(waveforms[indw,:,:],peakPosition-minSampleEachSpike[indw],axis=1)
    return(newWaveforms)

def plot_projections(waveforms,npoints=200):
    (nSpikes,nChannels,nSamplesPerSpike) = waveforms.shape
    spikesToPlot = np.random.randint(nSpikes,size=npoints)
    #peaks = np.max(waveforms[spikesToPlot,:,:],axis=2)
    peaks = -np.min(waveforms[spikesToPlot,:,:],axis=2)
    plt.plot(peaks[:,0],peaks[:,1],'.k',ms=0.5)
    plt.hold(True)
    plt.plot(-peaks[:,2],peaks[:,3],'.k',ms=0.5)
    plt.plot(0,0,'+',color='0.5')
    plt.hold(False)
    plt.axis('off')


class ClusterReportFromData(object):
    '''
    Need to finish reports when more than nrows<clusters.
    '''
    def __init__(self,timestamps,samples,clusters,outputDir=None,filename=None,showfig=True,figtitle='',nrows=12):
        self.timestamps = timestamps
        self.samples = samples
        self.clusters = clusters
        self.nSpikes = 0
        self.clustersList = []
        self.nClusters = 0
        self.spikesEachCluster = [] # Bool
        #self.fig = plt.figure(fignum)
        self.fig = None
        self.nRows = nrows
        self.set_parameters() # From dataTT
        self.nPages = 0
        self.figTitle = figtitle

        self.plot_report(showfig=showfig)
        if outputDir is not None:
            self.save_report(outputDir,filename)
    def set_parameters(self):
        self.nSpikes = len(self.timestamps)
        self.clustersList = np.unique(self.clusters)
        self.nClusters = len(self.clustersList)
        self.find_spikes_each_cluster()
        self.nPages = self.nClusters//(self.nRows+1)+1
    def __str__(self):
        return '%d clusters'%(self.nClusters)
    def find_spikes_each_cluster(self):
        self.spikesEachCluster = np.empty((self.nClusters,self.nSpikes),dtype=bool)
        for indc,clusterID in enumerate(self.clustersList):
            self.spikesEachCluster[indc,:] = (self.clusters==clusterID)
    def plot_report(self,showfig=False):
        print('Plotting report...')
        #plt.figure(self.fig)
        self.fig = plt.gcf()
        self.fig.clf()
        self.fig.set_facecolor('w')
        nCols = 3
        nRows = self.nRows
        #for indc,clusterID in enumerate(self.clustersList[:3]):
        for indc,clusterID in enumerate(self.clustersList):
            #print('Preparing cluster %d'%clusterID)
            if (indc+1)>self.nRows:
                print('WARNING! This cluster was ignore (more clusters than rows)')
                continue
            tsThisCluster = self.timestamps[self.spikesEachCluster[indc,:]]
            wavesThisCluster = self.samples[self.spikesEachCluster[indc,:],:,:]
            # -- Plot ISI histogram --
            plt.subplot(self.nRows,nCols,indc*nCols+1)
            plot_isi_loghist(tsThisCluster)
            if indc<(self.nClusters-1): #indc<2:#
                plt.xlabel('')
                plt.gca().set_xticklabels('')
            plt.ylabel('c%d'%clusterID,rotation=0,va='center',ha='center')
            # -- Plot events in time --
            plt.subplot(2*self.nRows,nCols,2*(indc*nCols)+6)
            plot_events_in_time(tsThisCluster)
            if indc<(self.nClusters-1): #indc<2:#
                plt.xlabel('')
                plt.gca().set_xticklabels('')
            # -- Plot projections --
            plt.subplot(2*self.nRows,nCols,2*(indc*nCols)+3)
            plot_projections(wavesThisCluster)
            # -- Plot waveforms --
            plt.subplot(self.nRows,nCols,indc*nCols+2)
            plot_waveforms(wavesThisCluster)
        #figTitle = self.get_title()
        plt.figtext(0.5,0.92, self.figTitle,ha='center',fontweight='bold',fontsize=10)
        if showfig:
            #plt.draw()
            plt.show()
    def get_title(self):
        return ''
    def get_default_filename(self,figformat):
        return 'clusterReport.%s'%(figformat)
    def save_report(self,outputdir,filename=None,figformat=None):
        # -- Create output directory --
        if not os.path.exists(outputdir):
            print('Creating clusters directory: %s'%(outputdir))
            os.makedirs(outputdir)
        self.fig.set_size_inches((8.5,11))
        if figformat is None:
            figformat = 'png' #'png' #'pdf' #'svg'
        if filename is None:
            filename = self.get_default_filename(figformat)
        fullFileName = os.path.join(outputdir,filename)
        print('Saving figure to %s'%fullFileName)
        self.fig.savefig(fullFileName,format=figformat)
        #plt.close(self.fig)
        ###def closefig(self):


#NOTE: We never use this in jaralab
class ClusterReportTetrode(ClusterReportFromData):
    def __init__(self,animalName,ephysSession,tetrode,outputDir=None,showfig=False,
                 figtitle=None,nrows=12):
        self.animalName = animalName
        self.ephysSession = ephysSession
        self.tetrode = tetrode
        self.dataDir = ''
        self.clustersFile = ''
        self.tetrodeFile = ''
        #self.dataTT = []

        if figtitle is None:
            self.figTitle = self.dataDir+' (T%d)'%self.tetrode  #tetrodeFile
        else:
            self.figTitle = figtitle
        self.load_data()
        super(ClusterReportTetrode, self).__init__(self.dataTT,outputDir=outputDir,
                                                   showfig=showfig,figtitle=self.figTitle,
                                                   nrows=nrows)
    def load_data(self):
        self.dataDir = os.path.join(settings.EPHYS_PATH,'%s/%s/'%(self.animalName,self.ephysSession))
        clustersDir = os.path.join(settings.EPHYS_PATH,'%s/%s_kk/'%(self.animalName,self.ephysSession))
        self.tetrodeFile = os.path.join(self.dataDir,'TT%d.ntt'%self.tetrode)
        print('Loading data %s'%(self.tetrodeFile))
        dataTT = loadneuralynx.DataTetrode(self.tetrodeFile,readWaves=True)
        #dataTT.timestamps = dataTT.timestamps.astype(np.float64)*1e-6  # in sec
        ### The following line is not needed anymore (not done when loading data)
        #dataTT.samples = dataTT.samples.reshape((N_CHANNELS,SAMPLES_PER_SPIKE,-1),order='F')
        # -- Load clusters --
        self.clustersFile = os.path.join(clustersDir,'TT%d.clu.1'%self.tetrode)
        dataTT.set_clusters(self.clustersFile)
        self.dataTT = dataTT
        #def get_title(self):
        #return self.dataDir+' (T%d)'%self.tetrode  #tetrodeFile
    def __str__(self):
        return '%s  %s  T%d\n%d clusters'%(self.animalName,self.ephysSession,self.tetrode,self.nClusters)
    def get_default_filename(self,figformat):
        return '%s_%s_T%02d.%s'%(self.animalName,self.ephysSession,self.tetrode,figformat)

def save_all_reports(animalName,ephysSession,tetrodes,outputDir):
    if not os.path.exists(outputDir):
        print('Creating output directory: %s'%(outputDir))
        os.makedirs(outputDir)
    for onetetrode in tetrodes:
        sreport = ClusterReportTetrode(animalName,ephysSession,onetetrode)
        sreport.save_report(outputDir)

def merge_kk_clusters(animalName,ephysSession,tetrode,clustersToMerge,reportDir=None):
    dataDir = os.path.join(settings.EPHYS_PATH,'%s/%s_kk/'%(animalName,ephysSession))
    #reportDir = os.path.join(settings.EPHYS_PATH,'%s/%s_reportkk/'%(animalName,ephysSession))
    if reportDir is None:
        reportDir = os.path.join(settings.PROCESSED_REVERSAL_PATH,settings.CLUSTERS_REPORTS_DIR)
    fileName = 'TT%d.clu.1'%(tetrode)
    fullFileName = os.path.join(dataDir,fileName)
    backupFileName = os.path.join(dataDir,fileName+'.orig')
    # --- Make backup of original cluster file ---
    print('Making backup to %s'%backupFileName)
    os.system('rsync -a %s %s'%(fullFileName,backupFileName))
    # --- Load cluster data, replace and resave ---
    clusterData = np.fromfile(fullFileName,dtype='int32',sep='\n')
    indNoiseSpike = np.flatnonzero(clusterData==1)[0]
    clusterData[clusterData==clustersToMerge[1]] = clustersToMerge[0]
    clusterData[indNoiseSpike] = clustersToMerge[1]
    clusterData.tofile(fullFileName,sep='\n',format='%d')
    # -- Create report --
    print('Creating report in %s'%reportDir)
    ClusterReportTetrode(animalName,ephysSession,tetrode,reportDir)


def estimate_spike_peaks(waveforms, srate, align=True, ninterp=200):
    '''
    This function calculates the peaks of the spike.
    The peaks of the action potential are: (1) capacitive, (2) Na+, (3) K+
    The function assumes Na+ peak is negative.

    waveforms: (numpy.array float) [nSpikes, nChannels, nSamples] Baseline of waveforms should zero.
    srate: (float) Sampling rate in samples/sec.
    align: (boolean) align spikes if True.
    ninterp: (int) number of samples to use in the interpolated waveform.

    Returns:
    (peakTimes, peakAmplitudes, averageWaveform)
    peakTimes and peakAmplitudes have 3 elements (one for each peak)
    '''
    from scipy.interpolate import interp1d
    if align:
        # FIXME: will this change waveforms outside this method?
        waveforms = align_waveforms(waveforms)
    avWaveforms = np.mean(waveforms,0)
    energyEachChannel = np.sum(np.abs(avWaveforms),1)
    maxChannel = np.argmax(energyEachChannel)
    spikeShape = avWaveforms[maxChannel,:]
    spikeShapeSD = np.std(waveforms[:,maxChannel,:],0)
    sampVals = np.arange(0,len(spikeShape)/srate,1/srate)

    interpFun = interp1d(sampVals, spikeShape, kind='cubic')
    interpSampVals = np.linspace(0, sampVals[-1], ninterp)
    interpSpikeShape = interpFun(interpSampVals)

    # -- Calculate the change in sign of slope (and pad to align to original vector)
    dsign = np.r_[0,np.diff(np.sign(np.diff(interpSpikeShape)))]

    peakNaSample = np.argmin(interpSpikeShape)
    peakNaTime = interpSampVals[peakNaSample]
    peakNaAmp = interpSpikeShape[peakNaSample]

    extremePointsPre = np.flatnonzero(dsign[0:peakNaSample])
    peakCapSample = extremePointsPre[-1] if len(extremePointsPre) else 0
    peakCapTime = interpSampVals[peakCapSample]
    peakCapAmp = interpSpikeShape[peakCapSample]

    extremePointsPost = np.flatnonzero(dsign[peakNaSample+1:])
    peakKSample = extremePointsPost[0]+peakNaSample+1 if len(extremePointsPost) else len(extremePointsPost)-1
    peakKTime = interpSampVals[peakKSample]
    peakKAmp = interpSpikeShape[peakKSample]

    peakTimes = [peakCapTime, peakNaTime, peakKTime]
    peakAmplitudes = [peakCapAmp, peakNaAmp, peakKAmp]
    return (peakTimes, peakAmplitudes, spikeShape, spikeShapeSD)


class MultipleSessionsToCluster(TetrodeToCluster):

    '''
    Cluster many ephys ephysSessions at the same time

    This class will compile the spikes from multiple ephysSessions into a single data structure,
    cluster the entire set of spikes at once, and then save the appropriate cluster files
    as if one had simply clustered a session on its own.
    '''

    def __init__(self, subject, ephysSessions, tetrode, clusterFolder, features=None):
        '''
        Args:
            subject (str): Name of the animal
            ephysSessions (list): List of ephys session directories to cluster together (format 'YYYY-MM-DD_HH-MM-SS')
            tetrode (int): The tetrode to cluster
            clusterFolder (str): An identifier used to name the directory that contains the clustering results.
                            Use something like 'exp0site1' or '{date}_{depth}'

        '''
        #To init the super I just use the first session. Will this mess me up?
        super(MultipleSessionsToCluster, self).__init__(subject, ephysSessions[0], tetrode, features)
        self.ephysSessions = ephysSessions
        self.clusterFolder = clusterFolder
        self.recordingNumber = np.array([])
        self.samples = None
        self.timestamps = None
        self.clusters = None
        self.nSpikes = None
        self.clusterFolder = clusterFolder
        self.clustersDir = os.path.join(settings.EPHYS_PATH,self.subject,self.clusterFolder)
        self.fetFilename = os.path.join(self.clustersDir,'Tetrode%d.fet.1'%self.tetrode)
        self.report = None
        self.reportFileName = '{0}.png'.format(self.tetrode)
        if features is None:
            self.featureNames = ['peak','valleyFirstHalf']
        self.nFeatures = len(self.featureNames)
        self.featureValues = None
        self.reportFileName = '{}_{}_Tetrode{}.png'.format(self.subject, self.clusterFolder, self.tetrode)

    def load_waveforms(self):
        self.nSpikes = 0
        for ind, session in enumerate(self.ephysSessions):
            if session: #This is a fix for when some ephysSessions are 'None'
                ephysDir = os.path.join(settings.EPHYS_PATH, self.subject, session)
                spikeFile = os.path.join(ephysDir, 'Tetrode{0}.spikes'.format(self.tetrode))
                dataSpkObj = loadopenephys.DataSpikes(spikeFile)
                self.nSpikes += dataSpkObj.nRecords
                try:
                    numSpikes = dataSpkObj.nRecords
                    #Add the ind to a vector of zeros, indicates which recording this is from.
                    sessionVector = np.zeros(numSpikes)+ind
                    samplesThisSession = dataSpkObj.samples.astype(float)-2**15# FIXME: this is specific to OpenEphys
                    samplesThisSession = (1000.0/dataSpkObj.gain[0,0]) * samplesThisSession
                    timestampsThisSession = dataSpkObj.timestamps/dataSpkObj.samplingRate
                except AttributeError:
                    numSpikes = 0
                    samplesThisSession = None
                    timestampsThisSession = None
                #Set the values when working with the first non-empty session, then append for the other ephysSessions.
                if numSpikes != 0:
                    if self.samples is None:
                        self.samples = samplesThisSession
                        self.timestamps = timestampsThisSession
                        self.recordingNumber = sessionVector
                    else:
                        self.samples = np.concatenate([self.samples, samplesThisSession])
                        # Check to see if next session ts[0] is lower than self.timestamps[-1]
                        # If so, add self.timestamps[-1] to all new timestamps before concat
                        if timestampsThisSession[0]<self.timestamps[-1]:
                            timestampsThisSession = timestampsThisSession + self.timestamps[-1]
                        self.timestamps = np.concatenate([self.timestamps, timestampsThisSession])
                        self.recordingNumber = np.concatenate([self.recordingNumber, sessionVector])

    #TODO: Finish this
    def sanitize_timestamps(self):
        '''
        If timestamps are not sequential, there will be problems plotting time hists and isi hists.
        This function forces timestamps to be sequential. It does this by detecting negative isi vals
        and shifting all timestamps after this up by the value of the last timestamp.
        '''
        pass

    def create_multisession_fet_files(self):
        if not os.path.exists(self.clustersDir):
            print('Creating clusters directory: %s'%(self.clustersDir))
            os.makedirs(self.clustersDir)
        if self.samples is None:
            self.load_all_waveforms()
        self.featureValues = calculate_features(self.samples,self.featureNames)
        write_fet_file(self.fetFilename, self.featureValues)

    def set_clusters_from_file(self):
        clusterFile = os.path.join(self.clustersDir,'Tetrode%d.clu.1'%self.tetrode)
        self.clusters = np.fromfile(clusterFile,dtype='int32',sep=' ')[1:]

    def save_single_session_clu_files(self):
        '''
        Use the stored cluster and session information to write an individual clu file for each session.
        This will make it easier for us to go back and work with the data later. There is also the option
        to copy over the multisession cluster report to each directory that was included in the clustering.
        '''
        if self.clusters is None:
            self.set_clusters_from_file()
        clusters = self.clusters
        recordingNumber = self.recordingNumber
        ephysSessions = self.ephysSessions
        nClusters = len(np.unique(clusters))
        for indSession, session in enumerate(self.ephysSessions):
            #Make the cluster file directory for this session if it does not already exist
            sessionClusterDir = os.path.join(settings.EPHYS_PATH,self.subject,session+'_kk')
            if not os.path.exists(sessionClusterDir):
                print('Creating clusters directory: %s'%(sessionClusterDir))
                os.makedirs(sessionClusterDir)
            sessionClusterFile = os.path.join(sessionClusterDir,'Tetrode{}.clu.1'.format(self.tetrode))
            fid = open(sessionClusterFile,'w')
            fid.write('{0}\n'.format(nClusters))
            clusterNumsThisSession = self.clusters[self.recordingNumber == indSession]
            print("Writing .clu.1 file for session {}".format(session))
            for cn in clusterNumsThisSession:
                fid.write('{0}\n'.format(cn))
            fid.close()

class ClusterInforec(object):

    def __init__(self, inforecPath):
        '''
        Class for clustering sites from inforec files
        Args:
            inforecPath (str): The path to the inforec file
        '''

        self.filepath = inforecPath
        self.inforec = self.load_inforec()

    def load_inforec(self):
        inforec = imp.load_source('module.name', self.filepath)
        #FIXME: This produces a RuntimeWarning (parent module 'module' not found...)
        return inforec

    def process_tetrode(self, experiment, site, tetrode,
                        saveSingleSessionCluFiles=True,
                        minClusters=3,
                        maxClusters=6,
                        maxPossibleClusters=6,
                        recluster=True):
        '''
        Cluster a single tetrode from a site.
        Args:
            experiment (int): Index of experiment in inforec to use
            site (int): Index of site in experiment to use
            tetrode (int): Tetrode number to cluster (starts from 1)
            saveSingleSessionCluFiles (bool): Whether to save clu files for individual sessions
            minClusters (int): Minimum number of clusters for KK to find
            maxClusters (int): Max clusters for KK to find
            maxPossibleClusters (int): Max clusters for KK to find
            recluster (bool): Whether to recluster the site if clustering has been done already
        '''

        siteObj = self.inforec.experiments[experiment].sites[site]
        #clusterFolder = 'exp{}site{}'.format(experiment, site)
        clusterFolder = siteObj.clusterFolder
        oneTT = cluster_many_sessions(siteObj.subject,
                                        siteObj.session_ephys_dirs(),
                                        tetrode,
                                        clusterFolder,
                                        saveSingleSessionCluFiles=saveSingleSessionCluFiles,
                                        minClusters=minClusters,
                                        maxClusters=maxClusters,
                                        maxPossibleClusters=maxPossibleClusters,
                                        recluster=recluster)
        return oneTT

    def process_site(self, experiment, site, **kwargs):
        '''
        For available kwargs, see help(process_tetrode)
        '''
        siteObj = self.inforec.experiments[experiment].sites[site]
        for tetrode in siteObj.tetrodes:
            self.process_tetrode(experiment, site, tetrode, **kwargs)

    def process_all_sites(self, indExperiment, **kwargs):
        '''
        For available kwargs, see help(process_tetrode)
        '''
        experiment = self.inforec.experiments[indExperiment]
        for indSite, site in enumerate(experiment.sites):
            self.process_site(indExperiment, indSite, **kwargs)

    def process_all_experiments(self, **kwargs):
        '''
        For available kwargs, see help(process_tetrode)
        '''
        for indExperiment, _ in enumerate(self.inforec.experiments):
            self.process_all_sites(indExperiment, **kwargs)

    def pretty_print_inforec(self, sites=True, sessions=False):
        message = []
        for indExperiment, experiment in enumerate(self.inforec.experiments):
            message.append('[{}]: {}'.format(indExperiment, experiment.pretty_print(sites=sites, sessions=sessions)))
        print(''.join(message))

    def find_tetrodes_with_no_spikes(self):
        message = []
        for indExperiment, experiment in enumerate(self.inforec.experiments):
            for indSite, _ in enumerate(experiment.sites):
                siteObj = self.inforec.experiments[indExperiment].sites[indSite]
                #clusterFolder = 'exp{}site{}'.format(indExperiment, indSite)
                clusterFolder = siteObj.clusterFolder
                for tetrode in siteObj.tetrodes:
                    oneTT = MultipleSessionsToCluster(siteObj.subject,
                                                    siteObj.session_ephys_dirs(),
                                                    tetrode,
                                                    clusterFolder)
                    oneTT.load_waveforms()
                    if oneTT.timestamps is None:
                        message.append('{}_tetrode{}'.format(clusterFolder, tetrode))

        print('\n'.join(message))

def cluster_many_sessions(subject, sessions,
                          tetrode, clusterFolder,
                          saveSingleSessionCluFiles=True,
                          minClusters=10,
                          maxClusters=12,
                          maxPossibleClusters=12,
                          recluster=False):
    '''
    Run clustering for many ephys sessions
    Args:
        subject (str): Name of subject
        sessions (list): List of session directories (e.g. ['2016-01-01_12-12-12', etc.])
        tetrode (int): Tetrode number to cluster (starts from 1)
        clusterFolder (str): A unique identifier for the multisession clustering (usually 'multisession_date_depth')
        saveSingleSessionCluFiles (bool): Whether to save clu files for individual sessions
        minClusters (int): Minimum number of clusters for KK to find
        maxClusters (int): Max clusters for KK to find
        maxPossibleClusters (int): Max clusters for KK to find
        recluster (bool): Whether to recluster the site if clustering has been done already
    Returns:
        saves a clusterStats file with the following attributes:
            clusterPeakAmplitudes: an array of shape (nClusters, 3) with amps of cap peak, Na peak, K peak
    '''

    oneTT = MultipleSessionsToCluster(subject,
                                      sessions,
                                      tetrode,
                                      clusterFolder)
    oneTT.load_waveforms()

    if oneTT.nSpikes == 0:
        raise ValueError('This tetrode has no spikes. Please remove it.')

    clusterFile = os.path.join(oneTT.clustersDir,
                            'Tetrode%d.clu.1'%oneTT.tetrode)
    if os.path.isfile(clusterFile) and not recluster:
        oneTT.set_clusters_from_file()
    else:
        oneTT.create_fet_files()
        oneTT.run_clustering(minClusters, maxClusters, maxPossibleClusters)
        oneTT.set_clusters_from_file()
        oneTT.save_report()
    if saveSingleSessionCluFiles:
        oneTT.save_single_session_clu_files()

    # -- Save cluster stats --

    #Init empty arrays
    statsFn = 'Tetrode{}_stats.npz'.format(tetrode)
    outputFullPath = os.path.join(oneTT.clustersDir, statsFn)
    uniqueClusters = np.unique(oneTT.clusters)
    isiViolations = np.empty(len(uniqueClusters))
    clusters = np.empty(len(uniqueClusters), dtype=int) #INT
    nSpikes = np.empty(len(uniqueClusters), dtype=int) #INT
    clusterQuality = np.empty(len(uniqueClusters))
    nSamples = 40
    nChannels = 4
    clusterSpikeShape = np.empty((len(uniqueClusters), nSamples))
    clusterSpikeSD = np.empty((len(uniqueClusters), nSamples))
    clusterPeakTimes = np.empty((len(uniqueClusters), 3))
    clusterPeakAmplitudes = np.empty((len(uniqueClusters), 3))

    #Fill in measurements for each cluster
    for indc, cluster in enumerate(uniqueClusters):
        clusters[indc] = cluster
        clusterTimestamps = oneTT.timestamps[oneTT.clusters==cluster]
        clusterWaves = oneTT.samples[oneTT.clusters==cluster]
        clusterISIviolations = calculate_ISI_violations(clusterTimestamps)
        clusterNspikes = len(clusterTimestamps)
        isiViolations[indc] = clusterISIviolations
        nSpikes[indc] = clusterNspikes
        srate=30000.0
        (peakTimes, peakAmplitudes, spikeShape, spikeShapeSD) = estimate_spike_peaks(clusterWaves,srate)
        clusterSpikeShape[indc, :] = spikeShape
        clusterSpikeSD[indc, :] = spikeShapeSD
        clusterPeakTimes[indc, :] = peakTimes
        clusterPeakAmplitudes[indc, :] = peakAmplitudes

    print("Saving tetrode stats to {}".format(outputFullPath))
    np.savez(outputFullPath,
             ephysSessions=oneTT.ephysSessions,
             clusters=clusters,
             subject=oneTT.subject,
             isiViolations=isiViolations,
             nSpikes=nSpikes,
             featureNames=oneTT.featureNames,
             minClusters=minClusters,
             maxClusters=maxClusters,
             maxPossibleClusters=maxPossibleClusters,
             clusterPeakAmplitudes=clusterPeakAmplitudes,
             clusterPeakTimes=clusterPeakTimes,
             clusterSpikeShape=clusterSpikeShape,
             clusterSpikeSD=clusterSpikeSD)
    return oneTT

def calculate_ISI_violations(timestamps, threshold=2e-3):
    '''
    Calculate the percentage of ISIs that are smaller than some threshold
    Args:
        timestamps (array): spike timestamps (in SECONDS if you want to use default threshold)
        threshold (float): threshold for calling an ISI a violation
    Returns:
        isiViolations (float): fraction of ISIs that were smaller than the threshold
    '''
    ISI = np.diff(timestamps)
    if len(ISI)==0:  # Hack in case there is only one spike
        ISI = np.array(10)
    isiViolations = np.mean(ISI<threshold) # Assumes ISI in usec
    return isiViolations

def distance_to_centroid(featureMat):
    '''
    Mahalanobis distance:  d = sqrt ( (x-u)T * invCov * (x-u) )

    Args:
        featureMat (np.array): size (nSamples, nDim)
    Returns:
        dMahalanobis: Mahalanobis distance from each point to cluster center
    '''
    nPoints, nDim = featureMat.shape
    points = featureMat.T
    pMean = points.mean(axis=1)
    zPoints = points-pMean[:,np.newaxis]
    pCov = np.cov(zPoints)
    pInvCov = np.linalg.inv(pCov)
    # -- Calculate distance from each point to origin --
    dMahalanobis = np.empty(points.shape[1])
    for ind in range(nPoints):
        zPoint = zPoints[:,ind]
        term2 = np.dot(pInvCov, zPoint)
        term1 = np.dot(zPoint.T, term2)
        dMahalanobis[ind] = np.sqrt(term1)
    return dMahalanobis


def rescue_clusters(celldb, isiThreshold=0.02):
    '''
    Cleans clusters by removing spikes that are very different from the average spike.
    This reduces the ISI violations.

    The function takes each cluster from the database with ISI violations
    greater than a threshold. For each of these clusters, it sequentially
    removes the spikes farthest away from the centroid until ISI violations
    fall below the threshold.

    Args:
        celldb (pandas.DataFrame): created by celldatabase.py
        isiThreshold (float): maximum ISI

    This function doesn't return anything, but it creates new .clu files in the
    same folder as the originals, using the name 'Tetrode{}.clu.modified'

    FIXME: this function is not very clean because of a few reasons:
    - It imports new packages
    - It requires knowledge of the database structure.
    '''
    from sklearn import neighbors
    from jaratoolbox import ephyscore

    cellsToRescue = celldb.query('isiViolations>@isiThreshold')
    for indRow, dbRow in cellsToRescue.iterrows():
        cell = ephyscore.Cell(dbRow)
        print(dbRow['subject'], dbRow['date'], dbRow['depth'])
        timestamps, samples, recordingNumber = cell.load_all_spikedata()
        tetrode = dbRow['tetrode']
        cluster = dbRow['cluster']

        #isiViolations = spikesorting.calculate_ISI_violations(timestamps)
        isiViolations = dbRow['isiViolations']
        print("isi violations: %{}".format(isiViolations*100))
        print("nSpikes: {}".format(len(timestamps)))
        featuresToUse = ['peakFirstHalf', 'valleyFirstHalf', 'energy']
        if len(timestamps)!=0:
            featuresMat = calculate_features(samples, featuresToUse)

            #To sort by nearest-neighbor distance
            print("Calculating NN distance")
            tic = time.time()
            #This will use all the processors
            nbrs = neighbors.NearestNeighbors(n_neighbors=2, algorithm='auto', n_jobs=-1).fit(featuresMat)
            distances, indices = nbrs.kneighbors(featuresMat)
            toc = time.time()
            elapsed = toc-tic
            print("NN done, elapsed time: {}".format(elapsed/60.))
            sortArray = np.argsort(distances[:,1]) #Take second neighbor distance because first is self (0)

            #To sort by mahalanobis distance to the cluster centroid
            # centroid = featuresMat.mean(axis=0)

            spikesToRemove = 0
            thisISIviolation = isiViolations #The isi violations including all the spikes
            jumpBy = int(len(timestamps)*0.01) #Jump by 1% of spikes each time
            if jumpBy == 0:
                jumpBy = 1 #remove at least 1 spike
            while thisISIviolation>0.02:
                spikesToRemove+=jumpBy
                #We start to throw spikes at the end of the sort array away
                includeBool = sortArray < (len(sortArray)-spikesToRemove)
                # timestampsToInclude = sortedTimestamps[:-1*spikesToRemove]
                timestampsToInclude = timestamps[includeBool]
                thisISIviolation = calculate_ISI_violations(np.sort(timestampsToInclude))
                print("Removing {} spikes, ISI violations: {}".format(spikesToRemove, thisISIviolation))
            print("Final included spikes: {} out of {}".format(len(timestampsToInclude), len(timestamps)))

            #The inds of all the spikes that get to stay (have to have a low number in sort array)
            #Sort array is in chronological order, so this include bool array is also chronological
            # includeBool = sortArray < (len(sortArray)-spikesToRemove)

            try:
                for thisRecordingNum in np.unique(recordingNumber):
                    #Which spikes in the total come from this recording
                    indsThisRecording = np.flatnonzero(recordingNumber == thisRecordingNum)
                    #What are the values in includeBool for those inds?
                    includeThisRecording = includeBool[indsThisRecording]

                    #load the .clu file
                    #Need the recording info
                    subject = cell.dbRow['subject']
                    date = cell.dbRow['date']
                    ephysTimeThisRecording = cell.dbRow['ephysTime'][thisRecordingNum]
                    clusterDir = "{}_kk".format("_".join([date, ephysTimeThisRecording]))
                    clusterFullPath = os.path.join(settings.EPHYS_PATH, subject, clusterDir)
                    clusterFile = os.path.join(clusterFullPath,'Tetrode{}.clu.1'.format(tetrode))

                    allClustersThisTetrode = np.fromfile(clusterFile,dtype='int32',sep=' ')[1:]

                    nClusters = len(np.unique(allClustersThisTetrode))

                    #The inds of the spikes from the cluster we are working on
                    indsThisCluster = np.flatnonzero(allClustersThisTetrode == cluster)

                    #For each spike from this cluster we have a bool value to include it or not
                    assert len(indsThisCluster) == len(includeThisRecording)

                    #For every spike in the cluster, we determine whether to keep or remove
                    for indIter, indThisSpike in enumerate(indsThisCluster):
                        includeThisSpike = includeThisRecording[indIter]
                        if includeThisSpike == 0: #If we remove, just set the value in allClustersThisTetrode to 0
                            allClustersThisTetrode[indThisSpike] = 0

                    #Then just re-save the allClustersThisTetrode as a modified clu file
                    modifiedClusterFile = os.path.join(clusterFullPath,'Tetrode{}.clu.modified'.format(tetrode))

                    # FIXME: Make sure that adding cluster 0 does not mess up creating databases or
                    #        other processes where we need to read the clu file
                    fid = open(modifiedClusterFile,'w')
                    #We added a new garbage cluster (0)
                    fid.write('{0}\n'.format(nClusters+1))
                    print("Writing .clu.modified file for session {}".format(ephysTimeThisRecording))
                    for cn in allClustersThisTetrode:
                        fid.write('{0}\n'.format(cn))
                    fid.close()

                    #Save the new ISI violation
                    celldb.loc[indRow, 'modifiedISI'] = thisISIviolation

            except:
<<<<<<< HEAD
                print("Could not save modified .clu files")
                
=======
                print "Could not save modified .clu files"

>>>>>>> 3481a8d3
    return celldb




if __name__ == "__main__":
    CASE = 4
    if CASE==1:
        animalName   = 'saja125'
        ephysSession = '2012-01-31_14-37-44'
        tetrode = 6
        sreport = ClusterReportTetrode(animalName,ephysSession,tetrode,'/tmp/reports')
        #sreport.save_report('/tmp/reports/')
        #sreport.closefig()
    elif CASE==1.2:
        animalName   = 'saja129'
        ephysSession = '2012-08-19_14-03-17'
        tetrode = 6
        sreport = ClusterReportTetrode(animalName,ephysSession,tetrode,'/tmp/reports',nrows=24)
        #sreport.save_report('/tmp/reports/')
        #sreport.closefig()
    elif CASE==1.3:
        oneTT = TetrodeToCluster('saja000','2011-04-04_11-54-29',8)
        oneTT.load_waveforms()
        oneTT.run_clustering()
    elif CASE==2:
        animalName   = 'saja125'
        ephysSession = '2012-04-23_16-10-15'
        #save_all_reports(animalName,ephysSession,np.arange(1,8+1),'/var/data/neuralynx/saja125_processed/cluster_reports')
        save_all_reports(animalName,ephysSession,[2],'/tmp/reports')
    elif CASE==3:
        animalName   = 'saja125'
        ephysSession = '2012-04-23_16-10-15'
        tetrode = 2
        #merge_kk_clusters(animalName,ephysSession,tetrode,[2,5],reportDir='/tmp/reports')
        #merge_kk_clusters(animalName,ephysSession,tetrode,[2,10],reportDir='/tmp/reports')
    elif CASE==4:
        '''Test SessionToCluster (which runs the whole moving data and clustering remotely '''
        animalName   = 'saja000'
        ephysSession = '2011-04-04_11-54-29'
        tetrodes = [1,2]
        thisSession = SessionToCluster(animalName,ephysSession,tetrodes,'bard',
                                       'bard02','/home/bard/data/santiago/')
        #thisSession.transfer_data_to_server()
        #thisSession.run_clustering_remotely()
        #thisSession.create_fet_files()
        thisSession.delete_fet_files()

'''
animalName   = 'saja125'
ephysSession = '2012-02-07_14-18-20'
tetrode = 2
sreport = ClusterReportTetrode(animalName,ephysSession,tetrode,'/tmp/reports')
'''<|MERGE_RESOLUTION|>--- conflicted
+++ resolved
@@ -1098,13 +1098,8 @@
                     celldb.loc[indRow, 'modifiedISI'] = thisISIviolation
 
             except:
-<<<<<<< HEAD
                 print("Could not save modified .clu files")
-                
-=======
-                print "Could not save modified .clu files"
-
->>>>>>> 3481a8d3
+
     return celldb
 
 
