'''
Methods and classes for spike sorting and creating reports.
'''

import matplotlib.pyplot as plt
from jaratoolbox import settings
from jaratoolbox import loadopenephys
from jaratoolbox import extraplots
import numpy as np
import os
import subprocess
import time
#import paramiko

__author__ = 'Santiago Jaramillo'
__version__ = '0.1'


SAMPLES_PER_SPIKE = 40
N_CHANNELS = 4


#KK_PATH = '/var/misc/toolbox/KK2/KlustaKwik'
#REMOTE_SERVER = 'zelk'
#REMOTE_EPHYS_PATH = '/home/sjara/data'

# NOTE: This object is not longer used (in JaraLab).
class SessionToCluster(object):
    '''Define session, send data to remote server, cluster remotely and get results back '''
    def __init__(self,animalName,ephysSession,tetrodes,serverUser=None,serverName=None,serverPath=None):
        self.animalName = animalName
        self.ephysSession = ephysSession
        self.tetrodes = tetrodes
        self.serverUser = serverUser
        self.serverName = serverName
        self.serverPath = serverPath
        self.localAnimalPath = os.path.join(settings.EPHYS_PATH,animalName)
        self.localSessionPath = os.path.join(self.localAnimalPath,ephysSession)
        self.client = None
    def transfer_data_to_server(self):
        destPath = os.path.join(self.serverPath,self.animalName)
        remotePath = '%s@%s:%s'%(self.serverUser,self.serverName,destPath)
        transferCommand = ['rsync','-a', '--progress', self.localSessionPath, remotePath]
        print ' '.join(transferCommand)
        subprocess.call(transferCommand)
    def run_clustering_remotely(self):
        self.client = paramiko.SSHClient()
        self.client.load_system_host_keys()
        self.client.connect(self.serverName, 22, self.serverUser)
        commandFormat = 'python /home/bard/src/extracellpy/runclustering.py %s %s %d'

        ######## FIXME: HARDCODED PATH #########

        for oneTetrode in self.tetrodes:
            #oneTetrode=7
            commandStr = commandFormat%(self.animalName,self.ephysSession,oneTetrode)
            print 'TT%d : creating FET files, clustering and creating report...'%oneTetrode
            (stdin,stdout,stderr) = self.client.exec_command(commandStr)
            #print stderr.readlines()
            print 'DONE!'
        self.client.close()
    def delete_fet_files(self):
        kkResultsPathRemote = os.path.join(self.serverPath,self.animalName,self.ephysSession)+'_kk'
        commandStr = 'mv %s/*.fet.* /tmp/'%kkResultsPathRemote
        print 'Deleting FET files...'
        print commandStr
        self.client = paramiko.SSHClient()
        self.client.load_system_host_keys()
        self.client.connect(self.serverName, 22, self.serverUser)
        (stdin,stdout,stderr) = self.client.exec_command(commandStr)
        #print commandStr
        print 'DONE!'
    def transfer_results_back(self):
        destPath = os.path.join(self.serverPath,self.animalName)
        remotePath = '%s@%s:%s'%(self.serverUser,self.serverName,destPath)
        remotePathResults = os.path.join(remotePath,self.ephysSession+'_kk')
        remotePathReports = os.path.join(remotePath,self.ephysSession+'_report')
        transferCommandResults = ['rsync','-a', '--progress', '--exclude', "'*.fet.*'",
                                  remotePathResults, self.localAnimalPath]
        transferCommandReports = ['rsync','-a', '--progress', remotePathReports, self.localAnimalPath]
        print ' '.join(transferCommandResults)
        subprocess.call(transferCommandResults)
        print ' '.join(transferCommandReports)
        subprocess.call(transferCommandReports)
    def consolidate_reports(self):
        # Create dest folder
        # Copy reports to that folder
        reportsDir = os.path.join(self.localAnimalPath,'clusters_report')
        thisSessionReportsDir = self.localSessionPath+'_report'
        if not os.path.exists(reportsDir):
            print 'Creating output directory: %s'%(reportsDir)
            os.makedirs(reportsDir)
        commandList = ['rsync','-a',thisSessionReportsDir+'/*',reportsDir]
        commandStr = ' '.join(commandList)
        print 'Consolidating reports...'
        print commandStr
        subprocess.call(commandStr,shell=True)
        print 'DONE!'

class TetrodeToCluster(object):
    def __init__(self,subject,ephysSession,tetrode,features=None):
        self.subject = subject
        self.ephysSession = ephysSession
        self.tetrode = tetrode
        # self.dataTT = None
        self.timestamps = None
        self.samples = None
        self.clusters = None
        self.nSpikes = None

        '''
        self.dataDir = os.path.join(settings.EPHYS_PATH,'%s/%s/'%(self.subject,self.ephysSession))
        self.clustersDir = os.path.join(settings.EPHYS_PATH,'%s/%s_kk/'%(self.subject,self.ephysSession))
        #self.reportDir = os.path.join(settings.EPHYS_PATH,'%s/%s_report/'%(self.subject,self.ephysSession))
        self.reportDir = os.path.join(settings.EPHYS_PATH,'%s/%s_report/'%(self.subject,self.ephysSession))
        self.tetrodeFile = os.path.join(self.dataDir,'Tetrode%d.spikes'%tetrode)
        self.fetFilename = os.path.join(self.clustersDir,'Tetrode%d.fet.1'%self.tetrode)
        '''

        self.dataDir = os.path.join(settings.EPHYS_PATH,self.subject,self.ephysSession)
        self.clustersDir = os.path.join(settings.EPHYS_PATH,self.subject,self.ephysSession+'_kk')
        self.tetrodeFile = os.path.join(self.dataDir,'Tetrode{0}.spikes'.format(tetrode))
        self.fetFilename = os.path.join(self.clustersDir,'Tetrode{0}.fet.1'.format(tetrode))
        #self.reportDir = os.path.join(settings.EPHYS_PATH,self.subject,'reports_clusters')

        self.reportFileName = '{0}_{1}_T{2}.png'.format(self.subject,ephysSession,tetrode)
        self.report = None

        if features is None:
            self.featureNames = ['peak','valley','energy']
        else:
            self.featureNames = features
        self.nFeatures = len(self.featureNames)
        self.featureValues = None

        self.process = None
    def load_waveforms(self):
        '''
        https://github.com/open-ephys/GUI/wiki/Data-format
        Since the samples are saved as unsigned integers, converting them to microvolts
        involves subtracting 32768, dividing by the gain, and multiplying by 1000.
        '''
        print 'Loading data...'
        dataTT = loadopenephys.DataSpikes(self.tetrodeFile) #,readWaves=True)
        self.nSpikes = dataTT.nRecords# FIXME: this is specific to the OpenEphys format
        self.samples = dataTT.samples.astype(float)-2**15# FIXME: this is specific to OpenEphys
        # FIXME: This assumes the gain is the same for all channels and records
        self.samples = (1000.0/dataTT.gain[0,0]) * self.samples
        self.timestamps = dataTT.timestamps/dataTT.samplingRate
    def create_fet_files(self):
        # -- Create output directory --
        if not os.path.exists(self.clustersDir):
            print 'Creating clusters directory: %s'%(self.clustersDir)
            os.makedirs(self.clustersDir)
        if self.samples is None:
            self.load_waveforms()
        self.featureValues = calculate_features(self.samples,self.featureNames)
        write_fet_file(self.fetFilename,self.featureValues)
    def run_clustering(self, MinClusters=10, MaxClusters=12, MaxPossibleClusters=12):
        # FIXME: it should not depend on dataTT, that way one can run it with just the FET file
        maxNumberOfEventsToUse = 1e5
        Subset = np.floor(self.nSpikes/min(self.nSpikes,maxNumberOfEventsToUse))
        MinClusters = MinClusters #10          # See KlustaKwik.C for definition
        MaxClusters = MaxClusters #24          # See KlustaKwik.C for definition
        MaxPossibleClusters = MaxPossibleClusters  # See KlustaKwik.C for definition
        UseFeatures = (self.nFeatures*N_CHANNELS)*'1'
        KKtetrode = 'Tetrode%s'%(self.tetrode)
        KKsuffix = '1'
        KKpath = settings.KK_PATH
        KKcommandAndParams = [KKpath,KKtetrode,KKsuffix, '-Subset','%d'%Subset,
                              '-MinClusters','%d'%MinClusters, '-MaxClusters','%d'%MaxClusters,
                              '-MaxPossibleClusters','%d'%MaxPossibleClusters,
                              '-UseFeatures',UseFeatures]
        print ' '.join(KKcommandAndParams)
        returnCode = subprocess.call(KKcommandAndParams,cwd=self.clustersDir)
        if returnCode:
            print 'WARNING! clustering gave an error'
        '''

        #KKparamsFormat = '-Subset %d -MinClusters %d -MaxClusters %d -MaxPossibleClusters %d -UseFeatures %s';
        #KKparams = KKparamsFormat%(Subset,MinClusters,MaxClusters,MaxPossibleClusters,UseFeatures)
        #commandToRun = '%s %s %s %s'%(KKpath,KKtetrode,KKsuffix,KKparams)
        # NOTE: redirecting to PIPE did not work. The process goes idle after 20+ sec.
        ###self.process = subprocess.Popen([KKpath,KKtetrode,KKsuffix,KKparams],stdout=subprocess.PIPE,cwd=self.clustersDir)
        #self.process = subprocess.Popen([KKpath,KKtetrode,KKsuffix,KKparams],stdout=open('/dev/null','w'),cwd=self.clustersDir)
        while self.process.poll() is None:
            print 'Not yet: %f'%(time.time())
            time.sleep(4)
        print 'Done!'
        '''
    def save_report(self, dirname='reports_clusters'):
        reportDir = os.path.join(settings.EPHYS_PATH,self.subject,dirname)
        if self.samples is None:
            self.load_waveforms()
        # self.dataTT.set_clusters(os.path.join(self.clustersDir,'Tetrode%d.clu.1'%self.tetrode))
        self.set_clusters_from_file()
        figTitle = self.dataDir+' (T%d)'%self.tetrode
        self.report = ClusterReportFromData(self.timestamps,
                                            self.samples,
                                            self.clusters,
                                            outputDir=reportDir,
                                            filename=self.reportFileName,figtitle=figTitle,
                                            showfig=False)
    def set_clusters_from_file(self):
        #TODO: This is a method stolen from loadopenephys.DataSpikes and needs to be defined only once, because its strange
        clusterFile = os.path.join(self.clustersDir,'Tetrode%d.clu.1'%self.tetrode)
        self.clusters = np.fromfile(clusterFile,dtype='int32',sep=' ')[1:]


'''
subprocess.call(['scp','/var/tmp/CageTheElephant.iso','bard@bard02:/tmp/'])
myp=subprocess.Popen(['scp','/var/tmp/CageTheElephant.iso','bard@bard02:/tmp/'],stdout=subprocess.PIPE)

'''
def calculate_features(waveforms,featureNames):
    '''
    Parameters:
      waveforms: [nSpikes,nChannels,nSamples]
      featureNames: list of strings: 'peak','peakFirstHalf','valley','energy'

    Returns:
      featureValues: [nSpikes, nFeatures*NChannels]
    '''
    nFeatures = len(featureNames)
    [nSpikes,nChannels,nSamples] = waveforms.shape
    featureValues = np.empty((nSpikes,0),dtype=float)
    for oneFeature in featureNames:
        print 'Calculating {0} ...'.format(oneFeature)
        if oneFeature=='peak':
            theseValues = waveforms.max(axis=2)
            featureValues = np.hstack((featureValues,theseValues))
        elif oneFeature=='peakFirstHalf':
            halfSample = waveforms.shape[2]/2
            theseValues = waveforms[:,:,:halfSample].max(axis=2)
            featureValues = np.hstack((featureValues,theseValues))
        elif oneFeature=='valley':
            theseValues = waveforms.min(axis=2)
            featureValues = np.hstack((featureValues,theseValues))
        elif oneFeature=='valleyFirstHalf':
            halfSample = waveforms.shape[2]/2
            theseValues = waveforms[:,:,:halfSample].min(axis=2)
            featureValues = np.hstack((featureValues,theseValues))
        elif oneFeature=='energy':
            theseValues = np.sqrt(np.sum(waveforms.astype(float)**2,axis=2))
            featureValues = np.hstack((featureValues,theseValues))
    return featureValues


def write_fet_file(filename,fetArray):
    '''
    Save a file with features from all spikes, to be used by KlustaKwik.
    '''
    print 'Saving features to {0}'.format(filename)
    nTotalFeatures = fetArray.shape[1]
    fid = open(filename,'w')
    fid.write('{0}\n'.format(nTotalFeatures))
    for onerow in fetArray:
        #strarray = ['%0.2f'%val for val in onerow]
        strarray = ['{0}'.format(val) for val in onerow]
        oneline = '\t'.join(strarray) + '\n'
        fid.write(oneline)
    fid.close()


def pp_features(featureValues,nvals=4):
    for indr in range(nvals):
        for oneval in featureValues[indr,:]:
            print '%0.2f '%oneval,
        print ''
    print ' ...'
    for oneval in featureValues[-1,:]:
        print '%0.2f '%oneval,
    print ''



def plot_isi_loghist(timeStamps,nBins=350,fontsize=8):
    '''
    Plot histogram of inter-spike interval (in msec, log scale)

    Parameters
    ----------
    timeStamps : array (float in sec)
    '''
    fontsizeLegend = fontsize
    xLims = [1e-1,1e4]
    ax = plt.gca()
    ISI = np.diff(timeStamps)
    if np.any(ISI<0):
        raise 'Times of events are not ordered (or there is at least one repeated).'
    if len(ISI)==0:  # Hack in case there is only one spike
        ISI = np.array(10)
    logISI = np.log10(ISI)
    [ISIhistogram,ISIbinsLog] = np.histogram(logISI,bins=nBins)
    ISIbins = 1000*(10**ISIbinsLog[:-1]) # Conversion to msec
    fractionViolation = np.mean(ISI<1e-3) # Assumes ISI in usec
    fractionViolation2 = np.mean(ISI<2e-3) # Assumes ISI in usec

    hp, = plt.semilogx(ISIbins,ISIhistogram,color='k')
    plt.setp(hp,lw=0.5,color='k')
    yLims = plt.ylim()
    plt.xlim(xLims)
    plt.text(0.15,0.85*yLims[-1],'N={0}'.format(len(timeStamps)),fontsize=fontsizeLegend,va='top')
    plt.text(0.15,0.6*yLims[-1],'{0:0.2%}\n{1:0.2%}'.format(fractionViolation,fractionViolation2),
             fontsize=fontsizeLegend,va='top')
    #plt.text(0.15,0.6*yLims[-1],'%0.2f%%\n%0.2f%%'%(percentViolation,percentViolation2),
    #         fontsize=fontsizeLegend,va='top')
    #'VerticalAlignment','top','HorizontalAlignment','left','FontSize',FontSizeAxes);
    ax.xaxis.grid(True)
    ax.yaxis.grid(False)
    plt.xlabel('Interspike interval (ms)')
    ax.set_yticks(plt.ylim())
    extraplots.set_ticks_fontsize(ax,fontsize)
    return (hp,ISIhistogram,ISIbins)

def plot_events_in_time(timeStamps,nBins=50,fontsize=8):
    '''
    Plot histogram of inter-spike interval (in msec, log scale)

    Parameters
    ----------
    timeStamps : array (float in sec)
    '''
    ax = plt.gca()
    timeBinEdges = np.linspace(timeStamps[0],timeStamps[-1],nBins) # in microsec
    # FIXME: Limits depend on the time of the first spike (not of recording)
    (nEvents,binEdges) = np.histogram(timeStamps,bins=timeBinEdges)
    hp, = plt.plot((binEdges-timeStamps[0])/60.0, np.r_[nEvents,0], drawstyle='steps-post')
    plt.setp(hp,lw=1,color='k')
    plt.xlabel('Time (min)')
    plt.axis('tight')
    ax.set_yticks(plt.ylim())
    extraplots.boxoff(ax)
    extraplots.set_ticks_fontsize(ax,fontsize)
    return hp

def plot_waveforms(waveforms,ntraces=40,fontsize=8):
    '''
    Plot waveforms given array of shape (nChannels,nSamplesPerSpike,nSpikes)

    The average waveform is over the randomly-selected spikes, and not all of the spikes.
    '''
    (nSpikes,nChannels,nSamplesPerSpike) = waveforms.shape
    spikesToPlot = np.random.randint(nSpikes,size=ntraces)
    alignedWaveforms = align_waveforms(waveforms[spikesToPlot,:,:])

    meanWaveforms = np.mean(alignedWaveforms,axis=0)
    scalebarSize = abs(meanWaveforms.min())

    xRange = np.arange(nSamplesPerSpike)
    for indc in range(nChannels):
        newXrange = xRange+indc*(nSamplesPerSpike+2)
        wavesToPlot = alignedWaveforms[:,indc,:].T
        plt.plot(newXrange,wavesToPlot,color='k',lw=0.4,clip_on=False)
        plt.hold(True)
        plt.plot(newXrange,meanWaveforms[indc,:],color='0.75',lw=1.5,clip_on=False)
    plt.plot(2*[-7],[0,-scalebarSize],color='0.5',lw=2)
    plt.text(-10,-scalebarSize/2,'{0:0.0f}uV'.format(np.round(scalebarSize)),
             ha='right',va='center',ma='center',fontsize=fontsize)
    plt.hold(False)
    plt.axis('off')

def align_waveforms(waveforms,peakPosition=8):
    '''
    Shift waveforms so that peaks align.
    Note that this should be applied to a SINGLE cluster, not the whole data set.
    '''
    meanWaveforms = np.mean(waveforms,axis=0)
    minEachChan = meanWaveforms.min(axis=1)
    minChan = minEachChan.argmin()
    minSampleEachSpike = waveforms[:,minChan,:].argmin(axis=1)
    wavesToShift = np.flatnonzero(minSampleEachSpike!=peakPosition)
    newWaveforms = waveforms.copy()
    for indw in wavesToShift:
        newWaveforms[indw,:,:] = np.roll(waveforms[indw,:,:],peakPosition-minSampleEachSpike[indw],axis=1)
    return(newWaveforms)

def plot_projections(waveforms,npoints=200):
    (nSpikes,nChannels,nSamplesPerSpike) = waveforms.shape
    spikesToPlot = np.random.randint(nSpikes,size=npoints)
    #peaks = np.max(waveforms[spikesToPlot,:,:],axis=2)
    peaks = -np.min(waveforms[spikesToPlot,:,:],axis=2)
    plt.plot(peaks[:,0],peaks[:,1],'.k',ms=0.5)
    plt.hold(True)
    plt.plot(-peaks[:,2],peaks[:,3],'.k',ms=0.5)
    plt.plot(0,0,'+',color='0.5')
    plt.hold(False)
    plt.axis('off')


class ClusterReportFromData(object):
    '''
    Need to finish reports when more than nrows<clusters.
    '''
    def __init__(self,timestamps,samples,clusters,outputDir=None,filename=None,showfig=True,figtitle='',nrows=12):
        self.timestamps = timestamps
        self.samples = samples
        self.clusters = clusters
        self.nSpikes = 0
        self.clustersList = []
        self.nClusters = 0
        self.spikesEachCluster = [] # Bool
        #self.fig = plt.figure(fignum)
        self.fig = None
        self.nRows = nrows
        self.set_parameters() # From dataTT
        self.nPages = 0
        self.figTitle = figtitle

        self.plot_report(showfig=showfig)
        if outputDir is not None:
            self.save_report(outputDir,filename)
    def set_parameters(self):
        self.nSpikes = len(self.timestamps)
        self.clustersList = np.unique(self.clusters)
        self.nClusters = len(self.clustersList)
        self.find_spikes_each_cluster()
        self.nPages = self.nClusters//(self.nRows+1)+1
    def __str__(self):
        return '%d clusters'%(self.nClusters)
    def find_spikes_each_cluster(self):
        self.spikesEachCluster = np.empty((self.nClusters,self.nSpikes),dtype=bool)
        for indc,clusterID in enumerate(self.clustersList):
            self.spikesEachCluster[indc,:] = (self.clusters==clusterID)
    def plot_report(self,showfig=False):
        print 'Plotting report...'
        #plt.figure(self.fig)
        self.fig = plt.gcf()
        self.fig.clf()
        self.fig.set_facecolor('w')
        nCols = 3
        nRows = self.nRows
        #for indc,clusterID in enumerate(self.clustersList[:3]):
        for indc,clusterID in enumerate(self.clustersList):
            #print('Preparing cluster %d'%clusterID)
            if (indc+1)>self.nRows:
                print 'WARNING! This cluster was ignore (more clusters than rows)'
                continue
            tsThisCluster = self.timestamps[self.spikesEachCluster[indc,:]]
            wavesThisCluster = self.samples[self.spikesEachCluster[indc,:],:,:]
            # -- Plot ISI histogram --
            plt.subplot(self.nRows,nCols,indc*nCols+1)
            plot_isi_loghist(tsThisCluster)
            if indc<(self.nClusters-1): #indc<2:#
                plt.xlabel('')
                plt.gca().set_xticklabels('')
            plt.ylabel('c%d'%clusterID,rotation=0,va='center',ha='center')
            # -- Plot events in time --
            plt.subplot(2*self.nRows,nCols,2*(indc*nCols)+6)
            plot_events_in_time(tsThisCluster)
            if indc<(self.nClusters-1): #indc<2:#
                plt.xlabel('')
                plt.gca().set_xticklabels('')
            # -- Plot projections --
            plt.subplot(2*self.nRows,nCols,2*(indc*nCols)+3)
            plot_projections(wavesThisCluster)
            # -- Plot waveforms --
            plt.subplot(self.nRows,nCols,indc*nCols+2)
            plot_waveforms(wavesThisCluster)
        #figTitle = self.get_title()
        plt.figtext(0.5,0.92, self.figTitle,ha='center',fontweight='bold',fontsize=10)
        if showfig:
            #plt.draw()
            plt.show()
    def get_title(self):
        return ''
    def get_default_filename(self,figformat):
        return 'clusterReport.%s'%(figformat)
    def save_report(self,outputdir,filename=None,figformat=None):
        # -- Create output directory --
        if not os.path.exists(outputdir):
            print 'Creating clusters directory: %s'%(outputdir)
            os.makedirs(outputdir)
        self.fig.set_size_inches((8.5,11))
        if figformat is None:
            figformat = 'png' #'png' #'pdf' #'svg'
        if filename is None:
            filename = self.get_default_filename(figformat)
        fullFileName = os.path.join(outputdir,filename)
        print 'Saving figure to %s'%fullFileName
        self.fig.savefig(fullFileName,format=figformat)
        #plt.close(self.fig)
        ###def closefig(self):


#NOTE: We never use this in jaralab
class ClusterReportTetrode(ClusterReportFromData):
    def __init__(self,animalName,ephysSession,tetrode,outputDir=None,showfig=False,
                 figtitle=None,nrows=12):
        self.animalName = animalName
        self.ephysSession = ephysSession
        self.tetrode = tetrode
        self.dataDir = ''
        self.clustersFile = ''
        self.tetrodeFile = ''
        #self.dataTT = []

        if figtitle is None:
            self.figTitle = self.dataDir+' (T%d)'%self.tetrode  #tetrodeFile
        else:
            self.figTitle = figtitle
        self.load_data()
        super(ClusterReportTetrode, self).__init__(self.dataTT,outputDir=outputDir,
                                                   showfig=showfig,figtitle=self.figTitle,
                                                   nrows=nrows)
    def load_data(self):
        self.dataDir = os.path.join(settings.EPHYS_PATH,'%s/%s/'%(self.animalName,self.ephysSession))
        clustersDir = os.path.join(settings.EPHYS_PATH,'%s/%s_kk/'%(self.animalName,self.ephysSession))
        self.tetrodeFile = os.path.join(self.dataDir,'TT%d.ntt'%self.tetrode)
        print 'Loading data %s'%(self.tetrodeFile)
        dataTT = loadneuralynx.DataTetrode(self.tetrodeFile,readWaves=True)
        #dataTT.timestamps = dataTT.timestamps.astype(np.float64)*1e-6  # in sec
        ### The following line is not needed anymore (not done when loading data)
        #dataTT.samples = dataTT.samples.reshape((N_CHANNELS,SAMPLES_PER_SPIKE,-1),order='F')
        # -- Load clusters --
        self.clustersFile = os.path.join(clustersDir,'TT%d.clu.1'%self.tetrode)
        dataTT.set_clusters(self.clustersFile)
        self.dataTT = dataTT
        #def get_title(self):
        #return self.dataDir+' (T%d)'%self.tetrode  #tetrodeFile
    def __str__(self):
        return '%s  %s  T%d\n%d clusters'%(self.animalName,self.ephysSession,self.tetrode,self.nClusters)
    def get_default_filename(self,figformat):
        return '%s_%s_T%02d.%s'%(self.animalName,self.ephysSession,self.tetrode,figformat)

def save_all_reports(animalName,ephysSession,tetrodes,outputDir):
    if not os.path.exists(outputDir):
        print 'Creating output directory: %s'%(outputDir)
        os.makedirs(outputDir)
    for onetetrode in tetrodes:
        sreport = ClusterReportTetrode(animalName,ephysSession,onetetrode)
        sreport.save_report(outputDir)

def merge_kk_clusters(animalName,ephysSession,tetrode,clustersToMerge,reportDir=None):
    dataDir = os.path.join(settings.EPHYS_PATH,'%s/%s_kk/'%(animalName,ephysSession))
    #reportDir = os.path.join(settings.EPHYS_PATH,'%s/%s_reportkk/'%(animalName,ephysSession))
    if reportDir is None:
        reportDir = os.path.join(settings.PROCESSED_REVERSAL_PATH,settings.CLUSTERS_REPORTS_DIR)
    fileName = 'TT%d.clu.1'%(tetrode)
    fullFileName = os.path.join(dataDir,fileName)
    backupFileName = os.path.join(dataDir,fileName+'.orig')
    # --- Make backup of original cluster file ---
    print 'Making backup to %s'%backupFileName
    os.system('rsync -a %s %s'%(fullFileName,backupFileName))
    # --- Load cluster data, replace and resave ---
    clusterData = np.fromfile(fullFileName,dtype='int32',sep='\n')
    indNoiseSpike = np.flatnonzero(clusterData==1)[0]
    clusterData[clusterData==clustersToMerge[1]] = clustersToMerge[0]
    clusterData[indNoiseSpike] = clustersToMerge[1]
    clusterData.tofile(fullFileName,sep='\n',format='%d')
    # -- Create report --
    print 'Creating report in %s'%reportDir
    ClusterReportTetrode(animalName,ephysSession,tetrode,reportDir)


def estimate_spike_peaks(waveforms, srate, align=True, ninterp=200):
    '''
    This function calculates the peaks of the spike.
    The peaks of the action potential are: (1) capacitive, (2) Na+, (3) K+
    The function assumes Na+ peak is negative.

    waveforms: (numpy.array float) [nSpikes, nChannels, nSamples] Baseline of waveforms should zero.
    srate: (float) Sampling rate in samples/sec.
    align: (boolean) align spikes if True.
    ninterp: (int) number of samples to use in the interpolated waveform.

    Returns:
    (peakTimes, peakAmplitudes, averageWaveform)
    peakTimes and peakAmplitudes have 3 elements (one for each peak)
    '''
    from scipy.interpolate import interp1d
    if align:
        # FIXME: will this change waveforms outside this method?
        waveforms = align_waveforms(waveforms)
    avWaveforms = np.mean(waveforms,0)
    energyEachChannel = np.sum(np.abs(avWaveforms),1)
    maxChannel = np.argmax(energyEachChannel)
    spikeShape = avWaveforms[maxChannel,:]
    sampVals = np.arange(0,len(spikeShape)/srate,1/srate)

    interpFun = interp1d(sampVals, spikeShape, kind='cubic')
    interpSampVals = np.linspace(0, sampVals[-1], ninterp)
    interpSpikeShape = interpFun(interpSampVals)

    # -- Calculate the change in sign of slope (and pad to align to original vector)
    dsign = np.r_[0,np.diff(np.sign(np.diff(interpSpikeShape)))]

    peakNaSample = np.argmin(interpSpikeShape)
    peakNaTime = interpSampVals[peakNaSample]
    peakNaAmp = interpSpikeShape[peakNaSample]

    extremePointsPre = np.flatnonzero(dsign[0:peakNaSample])
    peakCapSample = extremePointsPre[-1] if len(extremePointsPre) else 0
    peakCapTime = interpSampVals[peakCapSample]
    peakCapAmp = interpSpikeShape[peakCapSample]

    extremePointsPost = np.flatnonzero(dsign[peakNaSample+1:])
    peakKSample = extremePointsPost[0]+peakNaSample+1 if len(extremePointsPost) else len(extremePointsPost)-1
    peakKTime = interpSampVals[peakKSample]
    peakKAmp = interpSpikeShape[peakKSample]

    peakTimes = [peakCapTime, peakNaTime, peakKTime]
    peakAmplitudes = [peakCapAmp, peakNaAmp, peakKAmp]
    return (peakTimes, peakAmplitudes, spikeShape)


class MultipleSessionsToCluster(TetrodeToCluster):

    '''
    Cluster many ephys ephysSessions at the same time

    This class will compile the spikes from multiple ephysSessions into a single data structure,
    cluster the entire set of spikes at once, and then save the appropriate cluster files
    as if one had simply clustered a session on its own.
    '''

    def __init__(self, subject, ephysSessions, tetrode, idString, features=None):
        '''
        Args:
            subject (str): Name of the animal
            ephysSessions (list): List of ephys session directories to cluster together (format 'YYYY-MM-DD_HH-MM-SS')
            tetrode (int): The tetrode to cluster
            idString (str): An identifier used to name the directory that contains the clustering results.
                            Use something like 'exp0site1' or '{date}_{depth}'
        '''
        #To init the super I just use the first session. Will this mess me up?
        super(MultipleSessionsToCluster, self).__init__(subject, ephysSessions[0], tetrode, features)
        self.ephysSessions = ephysSessions
        self.idString = idString
        self.recordingNumber = np.array([])
        self.clustersDir = os.path.join(settings.EPHYS_PATH,self.subject,'multisession_{}'.format(self.idString))
        self.report = None
        self.featureValues = None
        self.reportFileName = 'multisession_{}{}{}.png'.format(self.subject, self.tetrode, self.idString)

    def load_waveforms(self):
        for ind, session in enumerate(self.ephysSessions):
            if session: #This is a fix for when some ephysSessions are 'None'
                ephysDir = os.path.join(settings.EPHYS_PATH, self.subject, session)
                spikeFile = os.path.join(ephysDir, 'Tetrode{0}.spikes'.format(self.tetrode))
                dataSpkObj = loadopenephys.DataSpikes(spikeFile)
                try:
                    numSpikes = dataSpkObj.nRecords
                    #Add the ind to a vector of zeros, indicates which recording this is from.
                    sessionVector = np.zeros(numSpikes)+ind
                    samplesThisSession = dataSpkObj.samples.astype(float)-2**15# FIXME: this is specific to OpenEphys
                    samplesThisSession = (1000.0/dataSpkObj.gain[0,0]) * samplesThisSession
                    timestampsThisSession = dataSpkObj.timestamps/dataSpkObj.samplingRate
                except AttributeError:
                    numSpikes = 0
                    samplesThisSession = None
                    timestampsThisSession = None
                #Set the values when working with the first non-empty session, then append for the other ephysSessions.
                if numSpikes != 0:
                    if self.samples is None:
                        self.samples = samplesThisSession
                        self.timestamps = timestampsThisSession
                        self.recordingNumber = sessionVector
                    else:
                        self.samples = np.concatenate([self.samples, samplesThisSession])
                        self.timestamps = np.concatenate([self.timestamps, timestampsThisSession])
                        self.recordingNumber = np.concatenate([self.recordingNumber, sessionVector])
        self.nSpikes = len(self.timestamps)

    def save_single_session_clu_files(self):
        '''
        Use the stored cluster and session information to write an individual clu file for each session.
        This will make it easier for us to go back and work with the data later. There is also the option
        to copy over the multisession cluster report to each directory that was included in the clustering.
        This might be overkill.
        '''
        if not self.clusters:
            self.set_clusters_from_file()
        clusters = self.clusters
        recordingNumber = self.recordingNumber
        ephysSessions = self.ephysSessions
        nClusters = len(np.unique(clusters))
        for indSession, session in enumerate(self.ephysSessions):
            #Make the cluster file directory for this session if it does not already exist
            sessionClusterDir = os.path.join(settings.EPHYS_PATH,self.subject,session+'_kk')
            if not os.path.exists(sessionClusterDir):
                print 'Creating clusters directory: %s'%(sessionClusterDir)
                os.makedirs(sessionClusterDir)
            sessionClusterFile = os.path.join(sessionClusterDir,'Tetrode{}.clu.1'.format(self.tetrode))
            fid = open(sessionClusterFile,'w')
            fid.write('{0}\n'.format(nClusters))
            clusterNumsThisSession = self.clusters[self.recordingNumber == indSession]
            print "Writing .clu.1 file for session {}".format(session)
            for cn in clusterNumsThisSession:
                fid.write('{0}\n'.format(cn))
            fid.close()

<<<<<<< HEAD
    #NOTE: You have to call the parent's save_report method with dirname=self.clustersDir. If you do that,
    #it should have pretty much the same behavior
    # def save_multisession_report(self):
    #     if self.clusters == None:
    #         self.set_clusters_from_file()
    #     figTitle = 'Multisession Report TT{}'.format(self.tetrode)
    #     self.report = MultiSessionClusterReport(self.samples, self.timestamps, self.clusters,
    #                                         outputDir=self.clustersDir,
    #                                         filename=self.reportFileName,figtitle=figTitle,
    #                                             showfig=False)

# def multisession_isi_loghist(timeStamps,nBins=350,fontsize=8):
#     '''
#     Plot histogram of inter-spike interval (in msec, log scale)

#     NOTE:
#     Nick: I needed to make a copy of this function from jaratoolbox.spikesorting
#     because if the acquisition system is ever stopped and restarted between sessions,
#     then the timestamps will not be sequential. The easiest fix is to ignore any ISIs
#     that are less than 0. The more complicated way would be to ignore the ISIs at the
#     boundaries of the sessions.

#     FIXME: I am doing the easy fix for now (2016-10-19)

#     Parameters
#     ----------
#     timeStamps : array (float in sec)
#     '''
#     fontsizeLegend = fontsize
#     xLims = [1e-1,1e4]
#     ax = plt.gca()
#     ISI = np.diff(timeStamps)
#     if np.any(ISI<0):
#         ISI = ISI[ISI>0] #NOTE: The change is here
#     if len(ISI)==0:  # Hack in case there is only one spike
#         ISI = np.array(10)
#     logISI = np.log10(ISI)
#     [ISIhistogram,ISIbinsLog] = np.histogram(logISI,bins=nBins)
#     ISIbins = 1000*(10**ISIbinsLog[:-1]) # Conversion to msec
#     fractionViolation = np.mean(ISI<1e-3) # Assumes ISI in usec
#     fractionViolation2 = np.mean(ISI<2e-3) # Assumes ISI in usec
#     hp, = plt.semilogx(ISIbins,ISIhistogram,color='k')
#     plt.setp(hp,lw=0.5,color='k')
#     yLims = plt.ylim()
#     plt.xlim(xLims)
#     plt.text(0.15,0.85*yLims[-1],'N={0}'.format(len(timeStamps)),fontsize=fontsizeLegend,va='top')
#     plt.text(0.15,0.6*yLims[-1],'{0:0.2%}\n{1:0.2%}'.format(fractionViolation,fractionViolation2),
#              fontsize=fontsizeLegend,va='top')
#     #plt.text(0.15,0.6*yLims[-1],'%0.2f%%\n%0.2f%%'%(percentViolation,percentViolation2),
#     #         fontsize=fontsizeLegend,va='top')
#     #'VerticalAlignment','top','HorizontalAlignment','left','FontSize',FontSizeAxes);
#     ax.xaxis.grid(True)
#     ax.yaxis.grid(False)
#     plt.xlabel('Interspike interval (ms)')
#     ax.set_yticks(plt.ylim())
#     extraplots.set_ticks_fontsize(ax,fontsize)
#     return (hp,ISIhistogram,ISIbins)

# def multisession_events_in_time(timeStamps,nBins=50,fontsize=8):
#     '''
#     Plot the spike timestamps throughout the recording session.

#     IF the acquisition system is restarted at a site, then the timestamps will
#     also reset and cause a failure in the traditional implementation of this method
#     (spikesorting.plot_events_in_time). This method finds any negative ISIs (which mark
#     the spot where the timestamps were reset), adds the value of the ts immediatly before
#     the reset to all remaining timestamps, and plots a red line at this time point to indicate
#     that there is an uncertain amount of time between the spikes before and after this point.

#     TODO: Still need to implement the fix I described above and then use the method in the
#     multisession report

#     Parameters
#     ----------
#     timeStamps : array (float in sec)
#     '''
#     # ISI = np.diff(timeStamps)
#     # if np.any(ISI<0):

#     ax = plt.gca()
#     timeBinEdges = np.linspace(timeStamps[0],timeStamps[-1],nBins) # in microsec
#     # FIXME: Limits depend on the time of the first spike (not of recording)
#     (nEvents,binEdges) = np.histogram(timeStamps,bins=timeBinEdges)
#     hp, = plt.plot((binEdges-timeStamps[0])/60.0, np.r_[nEvents,0], drawstyle='steps-post')
#     plt.setp(hp,lw=1,color='k')
#     plt.xlabel('Time (min)')
#     plt.axis('tight')
#     ax.set_yticks(plt.ylim())
#     extraplots.boxoff(ax)
#     extraplots.set_ticks_fontsize(ax,fontsize)
#     return hp

# class MultiSessionClusterReport(ClusterReportFromData):
#     '''
#     Redefines plot_report fxn to use isi_loghist and plot_events_in_time functions optimized for multiple session data
#     TODO: This is a still a pretty wet solution, as the layout and everything is defined twice in this file
#     Need to finish reports when more than nrows<clusters.

#     '''

#     def plot_report(self,showfig=False):
#         print 'Plotting report...'
#         #plt.figure(self.fig)
#         self.fig = plt.gcf()
#         self.fig.clf()
#         self.fig.set_facecolor('w')
#         nCols = 3
#         nRows = self.nRows
#         #for indc,clusterID in enumerate(self.clustersList[:3]):
#         for indc,clusterID in enumerate(self.clustersList):
#             #print('Preparing cluster %d'%clusterID)
#             if (indc+1)>self.nRows:
#                 print 'WARNING! This cluster was ignored (more clusters than rows)'
#                 continue
#             tsThisCluster = self.timestamps[self.spikesEachCluster[indc,:]]
#             wavesThisCluster = self.samples[self.spikesEachCluster[indc,:],:,:]
#             # -- Plot ISI histogram --
#             plt.subplot(self.nRows,nCols,indc*nCols+1)
#             multisession_isi_loghist(tsThisCluster)
#             if indc<(self.nClusters-1): #indc<2:#
#                 plt.xlabel('')
#                 plt.gca().set_xticklabels('')
#             plt.ylabel('c%d'%clusterID,rotation=0,va='center',ha='center')
#             # -- Plot events in time --
#             plt.subplot(2*self.nRows,nCols,2*(indc*nCols)+6)
#             spikesorting.plot_events_in_time(tsThisCluster)
#             if indc<(self.nClusters-1): #indc<2:#
#                 plt.xlabel('')
#                 plt.gca().set_xticklabels('')
#             # -- Plot projections --
#             plt.subplot(2*self.nRows,nCols,2*(indc*nCols)+3)
#             spikesorting.plot_projections(wavesThisCluster)
#             # -- Plot waveforms --
#             plt.subplot(self.nRows,nCols,indc*nCols+2)
#             spikesorting.plot_waveforms(wavesThisCluster)
#         #figTitle = self.get_title()
#         plt.figtext(0.5,0.92, self.figTitle,ha='center',fontweight='bold',fontsize=10)
#         if showfig:
#             #plt.draw()
#             plt.show()
=======
    def save_multisession_report(self):
        if self.clusters == None:
            self.set_clusters_from_file()
        figTitle = 'Multisession Report TT{}'.format(self.tetrode)
        self.report = MultiSessionClusterReport(self.samples, self.timestamps, self.clusters,
                                            outputDir=self.clustersDir,
                                            filename=self.reportFileName,figtitle=figTitle,
                                                showfig=False)

def multisession_isi_loghist(timeStamps,nBins=350,fontsize=8):
    '''
    Plot histogram of inter-spike interval (in msec, log scale)

    NOTE:
    Nick: I needed to make a copy of this function from jaratoolbox.spikesorting
    because if the acquisition system is ever stopped and restarted between sessions,
    then the timestamps will not be sequential. The easiest fix is to ignore any ISIs
    that are less than 0. The more complicated way would be to ignore the ISIs at the
    boundaries of the sessions. 

    FIXME: I am doing the easy fix for now (2016-10-19)

    Parameters
    ----------
    timeStamps : array (float in sec)
    '''
    fontsizeLegend = fontsize
    xLims = [1e-1,1e4]
    ax = plt.gca()
    ISI = np.diff(timeStamps)
    if np.any(ISI<0):
        ISI = ISI[ISI>0] #NOTE: The change is here
    if len(ISI)==0:  # Hack in case there is only one spike
        ISI = np.array(10)
    logISI = np.log10(ISI)
    [ISIhistogram,ISIbinsLog] = np.histogram(logISI,bins=nBins)
    ISIbins = 1000*(10**ISIbinsLog[:-1]) # Conversion to msec
    fractionViolation = np.mean(ISI<1e-3) # Assumes ISI in usec
    fractionViolation2 = np.mean(ISI<2e-3) # Assumes ISI in usec
    hp, = plt.semilogx(ISIbins,ISIhistogram,color='k')
    plt.setp(hp,lw=0.5,color='k')
    yLims = plt.ylim()
    plt.xlim(xLims)
    plt.text(0.15,0.85*yLims[-1],'N={0}'.format(len(timeStamps)),fontsize=fontsizeLegend,va='top')
    plt.text(0.15,0.6*yLims[-1],'{0:0.2%}\n{1:0.2%}'.format(fractionViolation,fractionViolation2),
             fontsize=fontsizeLegend,va='top')
    #plt.text(0.15,0.6*yLims[-1],'%0.2f%%\n%0.2f%%'%(percentViolation,percentViolation2),
    #         fontsize=fontsizeLegend,va='top')
    #'VerticalAlignment','top','HorizontalAlignment','left','FontSize',FontSizeAxes);
    ax.xaxis.grid(True)
    ax.yaxis.grid(False)
    plt.xlabel('Interspike interval (ms)')
    ax.set_yticks(plt.ylim())
    extraplots.set_ticks_fontsize(ax,fontsize)
    return (hp,ISIhistogram,ISIbins)

def multisession_events_in_time(timeStamps,nBins=50,fontsize=8):
    '''
    Plot the spike timestamps throughout the recording session.

    IF the acquisition system is restarted at a site, then the timestamps will
    also reset and cause a failure in the traditional implementation of this method
    (spikesorting.plot_events_in_time). This method finds any negative ISIs (which mark
    the spot where the timestamps were reset), adds the value of the ts immediatly before
    the reset to all remaining timestamps, and plots a red line at this time point to indicate
    that there is an uncertain amount of time between the spikes before and after this point. 

    TODO: Still need to implement the fix I described above and then use the method in the
    multisession report

    Parameters
    ----------
    timeStamps : array (float in sec)
    '''
    # ISI = np.diff(timeStamps)
    # if np.any(ISI<0):

    ax = plt.gca()
    timeBinEdges = np.linspace(timeStamps[0],timeStamps[-1],nBins) # in microsec
    # FIXME: Limits depend on the time of the first spike (not of recording)
    (nEvents,binEdges) = np.histogram(timeStamps,bins=timeBinEdges)
    hp, = plt.plot((binEdges-timeStamps[0])/60.0, np.r_[nEvents,0], drawstyle='steps-post')
    plt.setp(hp,lw=1,color='k')
    plt.xlabel('Time (min)')
    plt.axis('tight')
    ax.set_yticks(plt.ylim())
    extraplots.boxoff(ax)
    extraplots.set_ticks_fontsize(ax,fontsize)
    return hp

class MultiSessionClusterReport(object):
    '''

    The class ClusterReportFromData needs a 'dataTT' object, which the multisession clustering does not use.

    TODO: This is a very wet solution (most of the multiple session clustering is). We should rework the parent
    classes perhaps to make subclassing them easier if you can't have a single oneTT object that holds all the
    data

    Need to finish reports when more than nrows<clusters.
    '''
    def __init__(self,samples, timestamps, clusters ,outputDir=None,filename=None,showfig=True,figtitle='',nrows=12):
        self.timestamps = timestamps
        self.samples = samples
        self.nSpikes = len(self.timestamps)
        self.clusters = clusters
        self.clustersList = np.unique(self.clusters)
        self.nClusters = len(self.clustersList)
        self.nRows = nrows
        self.nPages = self.nClusters//(self.nRows+1)+1
        self.spikesEachCluster = [] # Bool
        self.find_spikes_each_cluster()
        #self.fig = plt.figure(fignum)
        self.fig = None
        self.nPages = 0
        self.figTitle = figtitle

        self.plot_report(showfig=showfig)
        if outputDir is not None:
            self.save_report(outputDir,filename)
    def __str__(self):
        return '%d clusters'%(self.nClusters)
    def find_spikes_each_cluster(self):
        self.spikesEachCluster = np.empty((self.nClusters,self.nSpikes),dtype=bool)
        for indc,clusterID in enumerate(self.clustersList):
            self.spikesEachCluster[indc,:] = (self.clusters==clusterID)
    def plot_report(self,showfig=False):
        print 'Plotting report...'
        #plt.figure(self.fig)
        self.fig = plt.gcf()
        self.fig.clf()
        self.fig.set_facecolor('w')
        nCols = 3
        nRows = self.nRows
        #for indc,clusterID in enumerate(self.clustersList[:3]):
        for indc,clusterID in enumerate(self.clustersList):
            #print('Preparing cluster %d'%clusterID)
            if (indc+1)>self.nRows:
                print 'WARNING! This cluster was ignored (more clusters than rows)'
                continue
            tsThisCluster = self.timestamps[self.spikesEachCluster[indc,:]]
            wavesThisCluster = self.samples[self.spikesEachCluster[indc,:],:,:]
            # -- Plot ISI histogram --
            plt.subplot(self.nRows,nCols,indc*nCols+1)
            multisession_isi_loghist(tsThisCluster)
            if indc<(self.nClusters-1): #indc<2:#
                plt.xlabel('')
                plt.gca().set_xticklabels('')
            plt.ylabel('c%d'%clusterID,rotation=0,va='center',ha='center')
            # -- Plot events in time --
            plt.subplot(2*self.nRows,nCols,2*(indc*nCols)+6)
            plot_events_in_time(tsThisCluster)
            if indc<(self.nClusters-1): #indc<2:#
                plt.xlabel('')
                plt.gca().set_xticklabels('')
            # -- Plot projections --
            plt.subplot(2*self.nRows,nCols,2*(indc*nCols)+3)
            plot_projections(wavesThisCluster)
            # -- Plot waveforms --
            plt.subplot(self.nRows,nCols,indc*nCols+2)
            plot_waveforms(wavesThisCluster)
        #figTitle = self.get_title()
        plt.figtext(0.5,0.92, self.figTitle,ha='center',fontweight='bold',fontsize=10)
        if showfig:
            #plt.draw()
            plt.show()
    def get_title(self):
        return ''
    def get_default_filename(self,figformat):
        return 'clusterReport.%s'%(figformat)
    def save_report(self,outputdir,filename=None,figformat=None):
        # -- Create output directory --
        if not os.path.exists(outputdir):
            print 'Creating clusters directory: %s'%(outputdir)
            os.makedirs(outputdir)
        self.fig.set_size_inches((8.5,11))
        if figformat is None:
            figformat = 'png' #'png' #'pdf' #'svg'
        if filename is None:
            filename = self.get_default_filename(figformat)
        fullFileName = os.path.join(outputdir,filename)
        print 'Saving figure to %s'%fullFileName
        self.fig.savefig(fullFileName,format=figformat)
        #plt.close(self.fig)
        ###def closefig(self):

>>>>>>> e57de706

if __name__ == "__main__":
    CASE = 4
    if CASE==1:
        animalName   = 'saja125'
        ephysSession = '2012-01-31_14-37-44'
        tetrode = 6
        sreport = ClusterReportTetrode(animalName,ephysSession,tetrode,'/tmp/reports')
        #sreport.save_report('/tmp/reports/')
        #sreport.closefig()
    elif CASE==1.2:
        animalName   = 'saja129'
        ephysSession = '2012-08-19_14-03-17'
        tetrode = 6
        sreport = ClusterReportTetrode(animalName,ephysSession,tetrode,'/tmp/reports',nrows=24)
        #sreport.save_report('/tmp/reports/')
        #sreport.closefig()
    elif CASE==1.3:
        oneTT = TetrodeToCluster('saja000','2011-04-04_11-54-29',8)
        oneTT.load_waveforms()
        oneTT.run_clustering()
    elif CASE==2:
        animalName   = 'saja125'
        ephysSession = '2012-04-23_16-10-15'
        #save_all_reports(animalName,ephysSession,np.arange(1,8+1),'/var/data/neuralynx/saja125_processed/cluster_reports')
        save_all_reports(animalName,ephysSession,[2],'/tmp/reports')
    elif CASE==3:
        animalName   = 'saja125'
        ephysSession = '2012-04-23_16-10-15'
        tetrode = 2
        #merge_kk_clusters(animalName,ephysSession,tetrode,[2,5],reportDir='/tmp/reports')
        #merge_kk_clusters(animalName,ephysSession,tetrode,[2,10],reportDir='/tmp/reports')
    elif CASE==4:
        '''Test SessionToCluster (which runs the whole moving data and clustering remotely '''
        animalName   = 'saja000'
        ephysSession = '2011-04-04_11-54-29'
        tetrodes = [1,2]
        thisSession = SessionToCluster(animalName,ephysSession,tetrodes,'bard',
                                       'bard02','/home/bard/data/santiago/')
        #thisSession.transfer_data_to_server()
        #thisSession.run_clustering_remotely()
        #thisSession.create_fet_files()
        thisSession.delete_fet_files()

'''
animalName   = 'saja125'
ephysSession = '2012-02-07_14-18-20'
tetrode = 2
sreport = ClusterReportTetrode(animalName,ephysSession,tetrode,'/tmp/reports')
'''<|MERGE_RESOLUTION|>--- conflicted
+++ resolved
@@ -97,6 +97,7 @@
         subprocess.call(commandStr,shell=True)
         print 'DONE!'
 
+        
 class TetrodeToCluster(object):
     def __init__(self,subject,ephysSession,tetrode,features=None):
         self.subject = subject
@@ -622,14 +623,25 @@
             tetrode (int): The tetrode to cluster
             idString (str): An identifier used to name the directory that contains the clustering results.
                             Use something like 'exp0site1' or '{date}_{depth}'
+
         '''
         #To init the super I just use the first session. Will this mess me up?
         super(MultipleSessionsToCluster, self).__init__(subject, ephysSessions[0], tetrode, features)
         self.ephysSessions = ephysSessions
         self.idString = idString
         self.recordingNumber = np.array([])
+        self.samples = None
+        self.timestamps = None
+        self.clusters = None
+        self.nSpikes = None
+        self.idString = idString
         self.clustersDir = os.path.join(settings.EPHYS_PATH,self.subject,'multisession_{}'.format(self.idString))
+        self.fetFilename = os.path.join(self.clustersDir,'Tetrode%d.fet.1'%self.tetrode)
         self.report = None
+        self.reportFileName = '{0}.png'.format(self.tetrode)
+        # self.featureNames = ['peak','valley','energy']
+        self.featureNames = ['peak','valleyFirstHalf']
+        self.nFeatures = len(self.featureNames)
         self.featureValues = None
         self.reportFileName = 'multisession_{}{}{}.png'.format(self.subject, self.tetrode, self.idString)
 
@@ -662,6 +674,19 @@
                         self.recordingNumber = np.concatenate([self.recordingNumber, sessionVector])
         self.nSpikes = len(self.timestamps)
 
+    def create_multisession_fet_files(self):
+        if not os.path.exists(self.clustersDir):
+            print 'Creating clusters directory: %s'%(self.clustersDir)
+            os.makedirs(self.clustersDir)
+        if self.samples is None:
+            self.load_all_waveforms()
+        self.featureValues = calculate_features(self.samples,self.featureNames)
+        write_fet_file(self.fetFilename, self.featureValues)
+
+    def set_clusters_from_file(self):
+        clusterFile = os.path.join(self.clustersDir,'Tetrode%d.clu.1'%self.tetrode)
+        self.clusters = np.fromfile(clusterFile,dtype='int32',sep=' ')[1:]
+
     def save_single_session_clu_files(self):
         '''
         Use the stored cluster and session information to write an individual clu file for each session.
@@ -690,7 +715,6 @@
                 fid.write('{0}\n'.format(cn))
             fid.close()
 
-<<<<<<< HEAD
     #NOTE: You have to call the parent's save_report method with dirname=self.clustersDir. If you do that,
     #it should have pretty much the same behavior
     # def save_multisession_report(self):
@@ -831,194 +855,6 @@
 #         if showfig:
 #             #plt.draw()
 #             plt.show()
-=======
-    def save_multisession_report(self):
-        if self.clusters == None:
-            self.set_clusters_from_file()
-        figTitle = 'Multisession Report TT{}'.format(self.tetrode)
-        self.report = MultiSessionClusterReport(self.samples, self.timestamps, self.clusters,
-                                            outputDir=self.clustersDir,
-                                            filename=self.reportFileName,figtitle=figTitle,
-                                                showfig=False)
-
-def multisession_isi_loghist(timeStamps,nBins=350,fontsize=8):
-    '''
-    Plot histogram of inter-spike interval (in msec, log scale)
-
-    NOTE:
-    Nick: I needed to make a copy of this function from jaratoolbox.spikesorting
-    because if the acquisition system is ever stopped and restarted between sessions,
-    then the timestamps will not be sequential. The easiest fix is to ignore any ISIs
-    that are less than 0. The more complicated way would be to ignore the ISIs at the
-    boundaries of the sessions. 
-
-    FIXME: I am doing the easy fix for now (2016-10-19)
-
-    Parameters
-    ----------
-    timeStamps : array (float in sec)
-    '''
-    fontsizeLegend = fontsize
-    xLims = [1e-1,1e4]
-    ax = plt.gca()
-    ISI = np.diff(timeStamps)
-    if np.any(ISI<0):
-        ISI = ISI[ISI>0] #NOTE: The change is here
-    if len(ISI)==0:  # Hack in case there is only one spike
-        ISI = np.array(10)
-    logISI = np.log10(ISI)
-    [ISIhistogram,ISIbinsLog] = np.histogram(logISI,bins=nBins)
-    ISIbins = 1000*(10**ISIbinsLog[:-1]) # Conversion to msec
-    fractionViolation = np.mean(ISI<1e-3) # Assumes ISI in usec
-    fractionViolation2 = np.mean(ISI<2e-3) # Assumes ISI in usec
-    hp, = plt.semilogx(ISIbins,ISIhistogram,color='k')
-    plt.setp(hp,lw=0.5,color='k')
-    yLims = plt.ylim()
-    plt.xlim(xLims)
-    plt.text(0.15,0.85*yLims[-1],'N={0}'.format(len(timeStamps)),fontsize=fontsizeLegend,va='top')
-    plt.text(0.15,0.6*yLims[-1],'{0:0.2%}\n{1:0.2%}'.format(fractionViolation,fractionViolation2),
-             fontsize=fontsizeLegend,va='top')
-    #plt.text(0.15,0.6*yLims[-1],'%0.2f%%\n%0.2f%%'%(percentViolation,percentViolation2),
-    #         fontsize=fontsizeLegend,va='top')
-    #'VerticalAlignment','top','HorizontalAlignment','left','FontSize',FontSizeAxes);
-    ax.xaxis.grid(True)
-    ax.yaxis.grid(False)
-    plt.xlabel('Interspike interval (ms)')
-    ax.set_yticks(plt.ylim())
-    extraplots.set_ticks_fontsize(ax,fontsize)
-    return (hp,ISIhistogram,ISIbins)
-
-def multisession_events_in_time(timeStamps,nBins=50,fontsize=8):
-    '''
-    Plot the spike timestamps throughout the recording session.
-
-    IF the acquisition system is restarted at a site, then the timestamps will
-    also reset and cause a failure in the traditional implementation of this method
-    (spikesorting.plot_events_in_time). This method finds any negative ISIs (which mark
-    the spot where the timestamps were reset), adds the value of the ts immediatly before
-    the reset to all remaining timestamps, and plots a red line at this time point to indicate
-    that there is an uncertain amount of time between the spikes before and after this point. 
-
-    TODO: Still need to implement the fix I described above and then use the method in the
-    multisession report
-
-    Parameters
-    ----------
-    timeStamps : array (float in sec)
-    '''
-    # ISI = np.diff(timeStamps)
-    # if np.any(ISI<0):
-
-    ax = plt.gca()
-    timeBinEdges = np.linspace(timeStamps[0],timeStamps[-1],nBins) # in microsec
-    # FIXME: Limits depend on the time of the first spike (not of recording)
-    (nEvents,binEdges) = np.histogram(timeStamps,bins=timeBinEdges)
-    hp, = plt.plot((binEdges-timeStamps[0])/60.0, np.r_[nEvents,0], drawstyle='steps-post')
-    plt.setp(hp,lw=1,color='k')
-    plt.xlabel('Time (min)')
-    plt.axis('tight')
-    ax.set_yticks(plt.ylim())
-    extraplots.boxoff(ax)
-    extraplots.set_ticks_fontsize(ax,fontsize)
-    return hp
-
-class MultiSessionClusterReport(object):
-    '''
-
-    The class ClusterReportFromData needs a 'dataTT' object, which the multisession clustering does not use.
-
-    TODO: This is a very wet solution (most of the multiple session clustering is). We should rework the parent
-    classes perhaps to make subclassing them easier if you can't have a single oneTT object that holds all the
-    data
-
-    Need to finish reports when more than nrows<clusters.
-    '''
-    def __init__(self,samples, timestamps, clusters ,outputDir=None,filename=None,showfig=True,figtitle='',nrows=12):
-        self.timestamps = timestamps
-        self.samples = samples
-        self.nSpikes = len(self.timestamps)
-        self.clusters = clusters
-        self.clustersList = np.unique(self.clusters)
-        self.nClusters = len(self.clustersList)
-        self.nRows = nrows
-        self.nPages = self.nClusters//(self.nRows+1)+1
-        self.spikesEachCluster = [] # Bool
-        self.find_spikes_each_cluster()
-        #self.fig = plt.figure(fignum)
-        self.fig = None
-        self.nPages = 0
-        self.figTitle = figtitle
-
-        self.plot_report(showfig=showfig)
-        if outputDir is not None:
-            self.save_report(outputDir,filename)
-    def __str__(self):
-        return '%d clusters'%(self.nClusters)
-    def find_spikes_each_cluster(self):
-        self.spikesEachCluster = np.empty((self.nClusters,self.nSpikes),dtype=bool)
-        for indc,clusterID in enumerate(self.clustersList):
-            self.spikesEachCluster[indc,:] = (self.clusters==clusterID)
-    def plot_report(self,showfig=False):
-        print 'Plotting report...'
-        #plt.figure(self.fig)
-        self.fig = plt.gcf()
-        self.fig.clf()
-        self.fig.set_facecolor('w')
-        nCols = 3
-        nRows = self.nRows
-        #for indc,clusterID in enumerate(self.clustersList[:3]):
-        for indc,clusterID in enumerate(self.clustersList):
-            #print('Preparing cluster %d'%clusterID)
-            if (indc+1)>self.nRows:
-                print 'WARNING! This cluster was ignored (more clusters than rows)'
-                continue
-            tsThisCluster = self.timestamps[self.spikesEachCluster[indc,:]]
-            wavesThisCluster = self.samples[self.spikesEachCluster[indc,:],:,:]
-            # -- Plot ISI histogram --
-            plt.subplot(self.nRows,nCols,indc*nCols+1)
-            multisession_isi_loghist(tsThisCluster)
-            if indc<(self.nClusters-1): #indc<2:#
-                plt.xlabel('')
-                plt.gca().set_xticklabels('')
-            plt.ylabel('c%d'%clusterID,rotation=0,va='center',ha='center')
-            # -- Plot events in time --
-            plt.subplot(2*self.nRows,nCols,2*(indc*nCols)+6)
-            plot_events_in_time(tsThisCluster)
-            if indc<(self.nClusters-1): #indc<2:#
-                plt.xlabel('')
-                plt.gca().set_xticklabels('')
-            # -- Plot projections --
-            plt.subplot(2*self.nRows,nCols,2*(indc*nCols)+3)
-            plot_projections(wavesThisCluster)
-            # -- Plot waveforms --
-            plt.subplot(self.nRows,nCols,indc*nCols+2)
-            plot_waveforms(wavesThisCluster)
-        #figTitle = self.get_title()
-        plt.figtext(0.5,0.92, self.figTitle,ha='center',fontweight='bold',fontsize=10)
-        if showfig:
-            #plt.draw()
-            plt.show()
-    def get_title(self):
-        return ''
-    def get_default_filename(self,figformat):
-        return 'clusterReport.%s'%(figformat)
-    def save_report(self,outputdir,filename=None,figformat=None):
-        # -- Create output directory --
-        if not os.path.exists(outputdir):
-            print 'Creating clusters directory: %s'%(outputdir)
-            os.makedirs(outputdir)
-        self.fig.set_size_inches((8.5,11))
-        if figformat is None:
-            figformat = 'png' #'png' #'pdf' #'svg'
-        if filename is None:
-            filename = self.get_default_filename(figformat)
-        fullFileName = os.path.join(outputdir,filename)
-        print 'Saving figure to %s'%fullFileName
-        self.fig.savefig(fullFileName,format=figformat)
-        #plt.close(self.fig)
-        ###def closefig(self):
-
->>>>>>> e57de706
 
 if __name__ == "__main__":
     CASE = 4
